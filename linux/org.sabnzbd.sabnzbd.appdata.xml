<?xml version="1.0" encoding="UTF-8"?>
<!-- Copyright 2022-2024 by The SABnzbd-Team (sabnzbd.org) -->
<component type="desktop-application">
  <id>org.sabnzbd.sabnzbd</id>
  <metadata_license>MIT</metadata_license>
  <name>SABnzbd</name>
  <summary>Free and easy binary newsreader</summary>
  <description>
    <p>
      SABnzbd is a free and Open Source web-based binary newsreader,
      with support for the popular nzb file format. It greatly simplifies
      the process of downloading from Usenet, thanks to a friendly
      web-based user interface and advanced built-in post-processing
      options including the ability to automatically verify, repair,
      extract and clean up downloaded posts. It runs anywhere, comes in
      over a dozen languages, and integrates with a host of tools, apps
      and services that help automate the download process.
    </p>
  </description>
  <categories>
    <category>Network</category>
    <category>FileTransfer</category>
  </categories>
  <url type="homepage">https://sabnzbd.org</url>
  <url type="bugtracker">https://github.com/sabnzbd/sabnzbd/issues</url>
  <url type="vcs-browser">https://github.com/sabnzbd/sabnzbd</url>
  <url type="translate">https://sabnzbd.org/wiki/translate</url>
  <url type="donation">https://sabnzbd.org/donate</url>
  <url type="help">https://sabnzbd.org/wiki/</url>
  <url type="faq">https://sabnzbd.org/wiki/faq</url>
  <url type="contact">https://sabnzbd.org/live-chat.html</url>
  <releases>
<<<<<<< HEAD
    <release version="4.3.3" date="2024-08-20" type="stable"/>
=======
    <release version="4.4.0" date="2024-12-09" type="stable"/>
    <release version="4.3.3" date="2024-08-01" type="stable"/>
>>>>>>> 07be38cd
    <release version="4.3.2" date="2024-05-30" type="stable"/>
    <release version="4.3.1" date="2024-05-03" type="stable"/>
    <release version="4.3.0" date="2024-05-01" type="stable"/>
    <release version="4.2.2" date="2024-02-01" type="stable"/>
    <release version="4.2.1" date="2024-01-05" type="stable"/>
    <release version="4.2.0" date="2024-01-03" type="stable"/>
    <release version="4.1.0" date="2023-09-26" type="stable"/>
    <release version="4.0.3" date="2023-06-16" type="stable"/>
    <release version="4.0.2" date="2023-06-09" type="stable"/>
    <release version="4.0.1" date="2023-05-01" type="stable"/>
    <release version="4.0.0" date="2023-04-28" type="stable"/>
    <release version="3.7.2" date="2023-02-05" type="stable"/>
  </releases>
  <launchable type="desktop-id">sabnzbd.desktop</launchable>
  <provides>
    <mediatype>application/x-nzb</mediatype>
    <mediatype>application/x-compressed-nzb</mediatype>
  </provides>
  <supports>
    <control>pointing</control>
    <control>keyboard</control>
    <control>touch</control>
  </supports>
  <recommends>
    <display_length compare="ge">640</display_length>
    <internet>always</internet>
  </recommends>
  <project_license>GPL-2.0-or-later</project_license>
  <developer id="org.sabnzbd">
    <name>The SABnzbd-Team</name>
  </developer>
  <screenshots>
    <screenshot type="default">
      <image>https://sabnzbd.org/images/landing/screenshots/interface.png</image>
      <caption>Web interface</caption>
    </screenshot>
    <screenshot>
      <image>https://sabnzbd.org/images/landing/screenshots/night-mode.png</image>
      <caption>Night mode</caption>
    </screenshot>
    <screenshot>
      <image>https://sabnzbd.org/images/landing/screenshots/config.png</image>
      <caption>Easy configuration</caption>
    </screenshot>
  </screenshots>
  <content_rating type="oars-1.1"/>
</component><|MERGE_RESOLUTION|>--- conflicted
+++ resolved
@@ -30,12 +30,8 @@
   <url type="faq">https://sabnzbd.org/wiki/faq</url>
   <url type="contact">https://sabnzbd.org/live-chat.html</url>
   <releases>
-<<<<<<< HEAD
-    <release version="4.3.3" date="2024-08-20" type="stable"/>
-=======
     <release version="4.4.0" date="2024-12-09" type="stable"/>
     <release version="4.3.3" date="2024-08-01" type="stable"/>
->>>>>>> 07be38cd
     <release version="4.3.2" date="2024-05-30" type="stable"/>
     <release version="4.3.1" date="2024-05-03" type="stable"/>
     <release version="4.3.0" date="2024-05-01" type="stable"/>
