#!/usr/bin/python3 -OO
# Copyright 2007-2024 by The SABnzbd-Team (sabnzbd.org)
#
# This program is free software; you can redistribute it and/or
# modify it under the terms of the GNU General Public License
# as published by the Free Software Foundation; either version 2
# of the License, or (at your option) any later version.
#
# This program is distributed in the hope that it will be useful,
# but WITHOUT ANY WARRANTY; without even the implied warranty of
# MERCHANTABILITY or FITNESS FOR A PARTICULAR PURPOSE.  See the
# GNU General Public License for more details.
#
# You should have received a copy of the GNU General Public License
# along with this program; if not, write to the Free Software
# Foundation, Inc., 51 Franklin Street, Fifth Floor, Boston, MA  02110-1301, USA.

"""
Testing SABnzbd deobfuscate module
"""

import random
import shutil
import zipfile

from sabnzbd.deobfuscate_filenames import *
from tests.testhelper import *


def create_big_file(filename):
    with open(filename, "wb") as myfile:
        # must be above MIN_SIZE, so ... 15MB
        myfile.truncate(15 * 1024 * 1024)


def create_small_file(filename):
    with open(filename, "wb") as myfile:
        myfile.truncate(1024)


@pytest.mark.usefixtures("clean_cache_dir")
class TestDeobfuscateFinalResult:
    def test_is_probably_obfuscated(self):
        # Test the base function test_is_probably_obfuscated(), which gives a boolean as RC

        # obfuscated names
        assert is_probably_obfuscated("599c1c9e2bdfb5114044bf25152b7eaa.mkv")
        assert is_probably_obfuscated("/my/blabla/directory/stuff/599c1c9e2bdfb5114044bf25152b7eaa.mkv")
        assert is_probably_obfuscated(
            "/my/blabla/directory/A Directory Should Not Count 2020/599c1c9e2bdfb5114044bf25152b7eaa.mkv"
        )
        assert is_probably_obfuscated("/my/blabla/directory/stuff/afgm.avi")
        assert is_probably_obfuscated("/my/blabla/directory/stuff/afgm2020.avi")
        assert is_probably_obfuscated("MUGNjK3zi65TtN.mkv")
        assert is_probably_obfuscated("T306077.avi")
        assert is_probably_obfuscated("bar10nmbkkjjdfr.mkv")
        assert is_probably_obfuscated("4rFF-fdtd480p.bin")
        assert is_probably_obfuscated("e0nFmxBNTprpbQiVQ44WeEwSrBkLlJ7IgaSj3uzFu455FVYG3q.bin")
        assert is_probably_obfuscated("e0nFmxBNTprpbQiVQ44WeEwSrBkLlJ7IgaSj3uzFu455FVYG3q")  # no ext
        assert is_probably_obfuscated("greatdistro.iso")
        assert is_probably_obfuscated("my.download.2020")
        assert is_probably_obfuscated("abc.xyz.a4c567edbcbf27.BLA")  # by definition
        assert is_probably_obfuscated("abc.xyz.iso")  # lazy brother
        assert is_probably_obfuscated("0675e29e9abfd2.f7d069dab0b853283cc1b069a25f82.6547")
        assert is_probably_obfuscated("[BlaBla] something [More] something b2.bef89a622e4a23f07b0d3757ad5e8a.a0 [Brrr]")

        # non-obfuscated names:
        assert not is_probably_obfuscated("/my/blabla/directory/stuff/My Favorite Distro S03E04.iso")
        assert not is_probably_obfuscated("/my/blabla/directory/stuff/Great Distro (2020).iso")
        assert not is_probably_obfuscated("ubuntu.2004.iso")
        assert not is_probably_obfuscated("/my/blabla/directory/stuff/GreatDistro2020.iso")
        assert not is_probably_obfuscated("Catullus.avi")
        assert not is_probably_obfuscated("Der.Mechaniker.HDRip.XviD-SG.avi")
        assert not is_probably_obfuscated("Bonjour.1969.FRENCH.BRRiP.XviD.AC3-HuSh.avi")
        assert not is_probably_obfuscated("Bonjour.1969.avi")
        assert not is_probably_obfuscated("This That S01E11")
        assert not is_probably_obfuscated("This_That_S01E11")
        assert not is_probably_obfuscated("this_that_S01E11")
        assert not is_probably_obfuscated("My.Download.2020")
        assert not is_probably_obfuscated("this_that_there_here.avi")
        assert not is_probably_obfuscated("Lorem Ipsum.avi")
        assert not is_probably_obfuscated("Lorem Ipsum")  # no ext

    @staticmethod
    def deobfuscate_wrapper(filelist, jobname):
        """Wrapper to avoid the need for NZO"""
        nzo = mock.Mock()
        nzo.set_unpack_info = mock.Mock()
        deobfuscate(nzo, filelist, jobname)

    def test_deobfuscate_filelist_lite(self):
        # lightweight test of deobfuscating: with just one file

        # Create directory (with a random directory name)
        dirname = os.path.join(SAB_CACHE_DIR, "testdir" + str(random.randint(10000, 99999)))
        os.mkdir(dirname)

        # Create a big file with a useless, obfuscated filename
        output_file1 = os.path.join(dirname, "111c1c9e2bdfb5114044bf25152b7eab.bin")
        create_big_file(output_file1)
        assert os.path.isfile(output_file1)

        # create the filelist, with just the above file
        myfilelist = [output_file1]

        # and now unleash the magic on that filelist, with a more useful jobname:
        jobname = "My Important Download 2020"
        self.deobfuscate_wrapper(myfilelist, jobname)

        # Check original files:
        assert not os.path.isfile(output_file1)  # original filename should not be there anymore
        # Check the renaming
        assert os.path.isfile(os.path.join(dirname, jobname + ".bin"))  # ... it should be renamed to the jobname

        # Done. Remove (non-empty) directory
        shutil.rmtree(dirname)

    def test_deobfuscate_big_file_small_accompanying_files(self):
        # input: myiso.iso, with accompanying files (.srt and -sample files)
        # test that the accompanying files (with same basename) are renamed accordingly to the big ISO
        # Note: this is the most typical usage of deobfuscation

        # Create directory (with a random directory name)
        dirname = os.path.join(SAB_CACHE_DIR, "testdir" + str(random.randint(10000, 99999)))
        os.mkdir(dirname)

        # Create a big enough file with a useless filename
        isofile = os.path.join(dirname, "myiso.iso")
        create_big_file(isofile)
        assert os.path.isfile(isofile)

        # and a srt file
        srtfile = os.path.join(dirname, "myiso.srt")
        create_small_file(srtfile)
        assert os.path.isfile(srtfile)

        # and a sample file
        samplefile = os.path.join(dirname, "myiso-sample.iso")
        create_small_file(samplefile)
        assert os.path.isfile(samplefile)

        # and a non-related file
        txtfile = os.path.join(dirname, "something.txt")
        create_small_file(txtfile)
        assert os.path.isfile(txtfile)

        # create the filelist, with just the above files
        myfilelist = [isofile, srtfile, samplefile, txtfile]

        # and now unleash the magic on that filelist, with a more useful jobname:
        jobname = "My Important Download 2020"
        self.deobfuscate_wrapper(myfilelist, jobname)

        # Check original files:
        assert not os.path.isfile(isofile)  # original iso not be there anymore
        assert not os.path.isfile(srtfile)  # ... and accompanying file neither
        assert not os.path.isfile(samplefile)  # ... and this one neither
        assert os.path.isfile(txtfile)  # should still be there: not accompanying

        # Check the renaming
        assert os.path.isfile(os.path.join(dirname, jobname + ".iso"))  # ... should be renamed to the jobname
        assert os.path.isfile(os.path.join(dirname, jobname + ".srt"))  # ... should be renamed to the jobname
        assert os.path.isfile(os.path.join(dirname, jobname + "-sample.iso"))  # ... should be renamed to the jobname

        # Done. Remove (non-empty) directory
        shutil.rmtree(dirname)

    def test_deobfuscate_filelist_full(self):
        # Full test, with a combinantion of files: Test that deobfuscate() works and renames correctly
        # ... but only the files that are in the filelist

        # Create directory (with a random directory name)
        dirname = os.path.join(SAB_CACHE_DIR, "testdir" + str(random.randint(10000, 99999)))
        os.mkdir(dirname)

        # Create a big enough file with a useless filename
        output_file1 = os.path.join(dirname, "111c1c9e2bdfb5114044bf25152b7eaa.bin")
        create_big_file(output_file1)
        assert os.path.isfile(output_file1)

        # create a small file. Obfuscated, but should not get renamed
        output_file2 = os.path.join(dirname, "222c1c9e2bdfb5114044bf25152b7eaa.bin")
        create_small_file(output_file2)
        assert os.path.isfile(output_file2)

        # create the filelist, with just the above files
        myfilelist = [output_file1, output_file2]

        # Create some extra files ... that will not be in the list
        output_file3 = os.path.join(dirname, "333c1c9e2bdfb5114044bf25152b7eaa.bin")
        create_big_file(output_file3)
        assert os.path.isfile(output_file3)

        output_file4 = os.path.join(dirname, "This Great Download 2020.bin")
        create_big_file(output_file4)
        assert os.path.isfile(output_file4)

        # and now unleash the magic on that filelist, with a more useful jobname:
        jobname = "My Important Download 2020"
        self.deobfuscate_wrapper(myfilelist, jobname)

        # Check original files:
        assert not os.path.isfile(output_file1)  # original filename should not be there anymore
        assert os.path.isfile(output_file2)  # original smaller file should still be there
        assert os.path.isfile(output_file3)  # but this one should still be there
        assert os.path.isfile(output_file4)  # and this one too

        # Check the renaming
        assert os.path.isfile(os.path.join(dirname, jobname + ".bin"))  # ... it should be renamed to the jobname

        # Done. Remove (non-empty) directory
        shutil.rmtree(dirname)

    def test_deobfuscate_one_small_file(self):
        #  Test of deobfuscating: with just one small file

        # Create directory (with a random directory name)
        dirname = os.path.join(SAB_CACHE_DIR, "testdir" + str(random.randint(10000, 99999)))
        os.mkdir(dirname)

        # Create a small file with a useless, obfuscated filename
        output_file1 = os.path.join(dirname, "blabla.txt")
        create_small_file(output_file1)
        assert os.path.isfile(output_file1)

        # create the filelist, with just the above file
        myfilelist = [output_file1]

        # and now unleash the magic on that filelist, with a more useful jobname:
        jobname = "My Important Download 2020"
        self.deobfuscate_wrapper(myfilelist, jobname)

        # Check original files:
        assert not os.path.isfile(output_file1)  # original filename should not be there anymore
        # Check the renaming
        assert os.path.isfile(os.path.join(dirname, jobname + ".txt"))  # ... it should be renamed to the jobname

        # Done. Remove (non-empty) directory
        shutil.rmtree(dirname)

    def test_deobfuscate_filelist_subdir(self):
        # test of deobfuscating with sub directories

        # Create directory with subdirs
        dirname = os.path.join(SAB_CACHE_DIR, "testdir" + str(random.randint(10000, 99999)))
        os.mkdir(dirname)
        subdirname = os.path.join(dirname, "testdir" + str(random.randint(10000, 99999)))
        os.mkdir(subdirname)
        subsubdirname = os.path.join(subdirname, "testdir" + str(random.randint(10000, 99999)))
        os.mkdir(subsubdirname)

        # Create a big enough file with a useless, obfuscated filename
        output_file1 = os.path.join(subsubdirname, "111c1c9e2bdfb5114044bf25152b7eab.bin")
        create_big_file(output_file1)
        assert os.path.isfile(output_file1)

        # create the filelist, with just the above file
        myfilelist = [output_file1]

        # and now unleash the magic on that filelist, with a more useful jobname:
        jobname = "My Important Download 2020"
        self.deobfuscate_wrapper(myfilelist, jobname)

        # Check original files:
        assert not os.path.isfile(output_file1)  # original filename should not be there anymore

        # Check the renaming
        assert os.path.isfile(os.path.join(subsubdirname, jobname + ".bin"))  # ... it should be renamed to the jobname

        # Done. Remove (non-empty) directory
        shutil.rmtree(dirname)

    def test_no_deobfuscate_DVD_dir(self):
        # test of typical DVD directory structure ... no deobfuscating should happen

        # Create a working directory, with a VIDEO_TS subdirectory
        dirname = os.path.join(SAB_CACHE_DIR, "testdir" + str(random.randint(10000, 99999)))
        os.mkdir(dirname)
        subdirname = os.path.join(dirname, "VIDEO_TS")
        os.mkdir(subdirname)
        # Create a big file with a useless, obfuscated filename (which normally should get renamed)
        output_file1 = os.path.join(subdirname, "111c1c9e2bdfb5114044bf25152b7eab.bin")
        create_big_file(output_file1)
        assert os.path.isfile(output_file1)

        # create the filelist, with just the above file
        myfilelist = [output_file1]
        # and now unleash deobfuscate() on that filelist, with a useful jobname:
        jobname = "My DVD 2021"
        self.deobfuscate_wrapper(myfilelist, jobname)

        # ... but because inside "VIDEO_TS" directory, the file should not be touched / renamed:
        assert os.path.isfile(output_file1)  # should still be there

        # Done. Remove (non-empty) directory
        shutil.rmtree(dirname)

    def test_deobfuscate_collection_with_same_size(self):
        # input: a collection of a few files with about the same size
        # test that there is no renaming

        # Create directory (with a random directory name)
        dirname = os.path.join(SAB_CACHE_DIR, "testdir" + str(random.randint(10000, 99999)))
        os.mkdir(dirname)

        # Create big enough files with a useless filenames, all with same extension
        file1 = os.path.join(dirname, "file1.bin")
        create_big_file(file1)
        assert os.path.isfile(file1)

        file2 = os.path.join(dirname, "file2.bin")
        create_big_file(file2)
        assert os.path.isfile(file2)

        file3 = os.path.join(dirname, "file3.bin")
        create_big_file(file3)
        assert os.path.isfile(file3)

        file4 = os.path.join(dirname, "file4.bin")
        create_big_file(file4)
        assert os.path.isfile(file4)

        # create the filelist, with the above files
        myfilelist = [file1, file2, file3, file4]

        # and now unleash the magic on that filelist, with a more useful jobname:
        jobname = "My Important Download 2020"
        self.deobfuscate_wrapper(myfilelist, jobname)

        # Check original files:
        # the collection with same extension should still be there:
        assert os.path.isfile(file1)  # still there
        assert os.path.isfile(file2)  # still there
        assert os.path.isfile(file3)  # still there
        assert os.path.isfile(file4)  # still there

        # Done. Remove (non-empty) directory
        shutil.rmtree(dirname)

    def test_deobfuscate_filelist_nasty_tests(self):
        # check no problems occur with nasty use cases

        # non existing file
        myfilelist = ["/bla/bla/notthere.bin"]
        jobname = "My Important Download 2020"
        self.deobfuscate_wrapper(myfilelist, jobname)

        # Create directory with a directory name that could be renamed, but should not
        dirname = os.path.join(SAB_CACHE_DIR, "333c1c9e2bdfb5114044bf25152b7eaa.bin")
        os.mkdir(dirname)
        myfilelist = [dirname]
        jobname = "My Important Download 2020"
        self.deobfuscate_wrapper(myfilelist, jobname)
        assert os.path.exists(dirname)
        shutil.rmtree(dirname)

    def test_deobfuscate_par2(self):
        # Simple test to see if the par2 file is picked up
        test_dir = os.path.join(SAB_DATA_DIR, "deobfuscate_filenames")
        test_input = os.path.join(test_dir, "E0CcYdGDFbeCAsT3LoID")
        test_output = os.path.join(test_dir, "random.bin")

        # Check if it is there
        assert os.path.exists(test_input)

        list_of_files = []
        for dirpath, dirnames, filenames in os.walk(test_dir):
            list_of_files += [os.path.join(dirpath, file) for file in filenames]
        # Run deobfuscate
        recover_par2_names(list_of_files)

        # Should now be renamed to the filename in the par2 file
        assert not os.path.exists(test_input)
        assert os.path.exists(test_output)

        # Rename back
        os.rename(test_output, test_input)
        assert os.path.exists(test_input)

    def test_deobfuscate_par2_plus_deobfuscate(self):
        # test for first par2 based renaming, then deobfuscate obfuscated names
        work_dir = os.path.join(SAB_CACHE_DIR, "testdir" + str(random.randint(10000, 99999)))
        os.mkdir(work_dir)

        source_zip_file = os.path.join(SAB_DATA_DIR, "deobfuscate_par2_based", "20mb_with_par2_package.zip")
        with zipfile.ZipFile(source_zip_file, "r") as zip_ref:
            zip_ref.extractall(work_dir)
        assert os.path.isfile(os.path.join(work_dir, "rename.par2"))  # the par2 that will do renaming
        assert os.path.isfile(os.path.join(work_dir, "aaaaaaaaaaa"))  # a 20MB no-name file ...

        list_of_files = []
        for dirpath, dirnames, filenames in os.walk(work_dir):
            list_of_files += [os.path.join(dirpath, file) for file in filenames]

        # deobfuscate will do:
        # first par2 based renaming aaaaaaaaaaa to twentymb.bin,
        # then deobfuscate twentymb.bin to the job name (with same extension)
        list_of_files = recover_par2_names(list_of_files)
        print(list_of_files)
        assert os.path.isfile(os.path.join(work_dir, "twentymb.bin"))  # should exist

        self.deobfuscate_wrapper(list_of_files, "My Great Download")
        assert os.path.isfile(os.path.join(work_dir, "My Great Download.bin"))  # the twentymb.bin should be renamed
        assert not os.path.isfile(os.path.join(work_dir, "twentymb.bin"))  # should now be gone

        shutil.rmtree(work_dir)

    def test_deobfuscate_subtitles(self):
        # input: a big file, and srt file(s), and non-related files
<<<<<<< HEAD
        # result: srt file rename according to big file
=======
        #
>>>>>>> b0733f61

        # Create directory (with a random directory name)
        dirname = os.path.join(SAB_CACHE_DIR, "testdir" + str(random.randint(10000, 99999)))
        os.mkdir(dirname)

        bigfile = os.path.join(dirname, "bigfile.bin")
        create_big_file(bigfile)
        assert os.path.isfile(bigfile)

        small_srt = os.path.join(dirname, "dut.srt")
        create_small_file(small_srt)
        assert os.path.isfile(small_srt)

        small_txt = os.path.join(dirname, "readme.txt")
        create_small_file(small_txt)
        assert os.path.isfile(small_txt)

        # go
        deobfuscate_subtitles(dirname)

        expected_srt = os.path.join(dirname, "bigfile.dut.srt")
        assert os.path.isfile(bigfile)  # unchanged
        assert not os.path.isfile(small_srt)  # should be renamed to:
        assert os.path.isfile(expected_srt)
        assert os.path.isfile(small_txt)  # unchanged

        shutil.rmtree(dirname)<|MERGE_RESOLUTION|>--- conflicted
+++ resolved
@@ -407,11 +407,7 @@
 
     def test_deobfuscate_subtitles(self):
         # input: a big file, and srt file(s), and non-related files
-<<<<<<< HEAD
-        # result: srt file rename according to big file
-=======
-        #
->>>>>>> b0733f61
+        # result: srt file renamed according to big file
 
         # Create directory (with a random directory name)
         dirname = os.path.join(SAB_CACHE_DIR, "testdir" + str(random.randint(10000, 99999)))
