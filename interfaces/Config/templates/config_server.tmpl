--- conflicted
+++ resolved
@@ -1,9 +1,5 @@
 <!--#set global $pane="Servers"#-->
-<<<<<<< HEAD
-<!--#set global $help_uri="configure-servers-1-0"#-->
-=======
 <!--#set global $help_uri="configuration/1.1/servers"#-->
->>>>>>> 8abcf085
 <!--#include $webdir + "/_inc_header_uc.tmpl"#-->
 
 <div class="colmask">
@@ -301,8 +297,6 @@
         }
         \$(this).css('background-color', theColor)
     })
-<<<<<<< HEAD
-=======
 
     /** 
         Message on no Default category selected
@@ -330,7 +324,6 @@
 
     \$('select[name="categories"]').on('change', checkServerCats)
     checkServerCats()    
->>>>>>> 8abcf085
     
     /**
         Click events
@@ -384,11 +377,7 @@
             // Let us leave!
             formWasSubmitted = true;
             formHasChanged = false;
-<<<<<<< HEAD
-            setTimeout(function() { location.reload(); }, 100)
-=======
             setTimeout(function() { location.reload(); }, 500)
->>>>>>> 8abcf085
         }
         return false;
     });
@@ -398,11 +387,7 @@
             // Let us leave!
             formWasSubmitted = true;
             formHasChanged = false;
-<<<<<<< HEAD
-            setTimeout(function() { location.reload(); }, 100)
-=======
             setTimeout(function() { location.reload(); }, 500)
->>>>>>> 8abcf085
         }
         return false;
     });
