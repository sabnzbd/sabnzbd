--- conflicted
+++ resolved
@@ -21,11 +21,7 @@
         <meta name="application-name" content="SABnzbd">
         <meta name="apple-mobile-web-app-capable" content="yes" />
         <meta name="apple-mobile-web-app-title" content="SABnzbd" />
-<<<<<<< HEAD
-        <meta name="apple-mobile-web-app-status-bar-style" content="#000000" />
-=======
         <meta name="apple-mobile-web-app-status-bar-style" content="black" />
->>>>>>> 8abcf085
         <meta name="msapplication-navbutton-color" content="#000000" />
         <meta name="theme-color" content="#000000" />
         
@@ -79,14 +75,9 @@
             glitterTranslate.sendThanks = "$T('Glitter-sendThanks')";
             glitterTranslate.chooseFile = "$T('Glitter-chooseFile')";
             glitterTranslate.orphanedJobsMsg = "$T('explain-orphans')";
-<<<<<<< HEAD
-            glitterTranslate.useCache = "$T('explain-cache_limitstr')";
-            glitterTranslate.noLocalStorage = "$T('Glitter-noLocalStorage')";
-=======
             glitterTranslate.useCache = "$T('explain-cache_limitstr').replace("64M", "256M").replace("128M", "512M")";
             glitterTranslate.noLocalStorage = "$T('Glitter-noLocalStorage')";
             glitterTranslate.glitterTips = "$T('Glitter-glitterTips')";
->>>>>>> 8abcf085
             glitterTranslate.updateAvailable = "$T('Glitter-updateAvailable')";
             glitterTranslate.defaultText = "$T('default')";
             glitterTranslate.noneText = "$T('None')";
