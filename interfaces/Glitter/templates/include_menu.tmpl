<nav class="navbar navbar-inverse main-navbar">
    <div class="navbar-header">
        <button type="button" class="navbar-toggle collapsed" data-toggle="collapse" data-target="#navbar-collapse">
            <span class="icon-bar"></span>
            <span class="icon-bar"></span>
            <span class="icon-bar"></span>
        </button>
        <a class="navbar-logo" href="./">
            #include $webdir + "/../../Config/templates/staticcfg/images/logo-small.svg"#
        </a>
        <div class="btn-group">
            <div class="btn-group">
                <button type="button" class="btn btn-default navbar-btn" data-bind="click: pauseToggle, attr: { 'title': downloadsPaused() ? '$T('link-resume')' : '$T('link-pause')' }">
                    <span class="glyphicon" data-bind="css: { 'glyphicon-play' : downloadsPaused(), 'glyphicon-pause' : !downloadsPaused() }"></span>
                </button>
                <button type="button" class="btn btn-default navbar-btn dropdown-toggle" data-toggle="dropdown">
                    <span class="caret"></span>
                </button>
                <ul class="dropdown-menu">
                    <li><a href="#" data-time="5" data-bind="click: pauseTime">$T('Glitter-pause5m')</a></li>
                    <li><a href="#" data-time="15" data-bind="click: pauseTime">$T('Glitter-pause15m')</a></li>
                    <li><a href="#" data-time="30" data-bind="click: pauseTime">$T('Glitter-pause30m')</a></li>
                    <li><a href="#" data-time="60" data-bind="click: pauseTime">$T('Glitter-pause1h')</a></li>
                    <li><a href="#" data-time="180" data-bind="click: pauseTime">$T('Glitter-pause3h')</a></li>
                    <li><a href="#" data-time="360" data-bind="click: pauseTime">$T('Glitter-pause6h')</a></li>
                    <li class="divider"></li>
                    <li><a href="#" data-bind="click: openCustomPauseTime">$T('Glitter-custom')</a></li>
                </ul>
                <span class="btn btn-default navbar-btn navbar-timeleft" data-bind="text: timeLeft"  data-toggle="dropdown">0:00</span>
            </div>
        </div>
    </div>

    <div class="collapse navbar-collapse <!--#if $have_rss_defined#-->navbar-have-rss<!--#end if#-->" id="navbar-collapse">
        <ul class="nav navbar-nav navbar-right">
            <li class="sparkline-container"><span class="sparkline"></span></li>
            <li class="speedlimit-dropdown dropdown">
                <div class="btn-group">
                    <div class="btn-group">
                        <button type="button" class="btn btn-default navbar-btn navbar-speed" data-toggle="dropdown">
                            <span data-bind="text: speedText">0 KB/s</span>
                        </button>
                        <button type="button" class="btn btn-default navbar-btn dropdown-toggle" data-toggle="dropdown" onclick="keepOpen(this)">
                            <span class="caret"></span>
                        </button>
                        <a href="#" class="max-speed-input-clear hover-button" data-bind="click: clearSpeedLimit, visible:(speedLimit() != 100)" style="display: none;">
                            <span class="glyphicon glyphicon-link"></span>
                        </a>
                        <div class="dropdown-menu max-speed-input">
                            <div data-bind="visible: !bandwithLimit()">
                                <a href="./config/general/#bandwidth_max">
                                    <span class="glyphicon glyphicon-cog"></span> $T('Glitter-setMaxLinespeed')
                                </a>
                            </div>
                            <div data-bind="visible: bandwithLimit()">
                                <div class="max-speed-slider" data-bind="slider: speedLimit, sliderOptions: { min: 1, max: 100, range: 'min', step: 1 }"></div>
                                <span data-bind="text: speedLimitText"></span>
                            </div>
                        </div>
                    </div>
                </div>
            </li>
            <li data-tooltip="true" data-placement="bottom" title="$T('Glitter-addNZB')">
                <a href="#modal-add-nzb" data-toggle="modal"><span class="glyphicon glyphicon-plus-sign"></span></a>
            </li>
            <li data-tooltip="true" data-placement="bottom" title="$T('Glitter-statusInterfaceOptions')" data-bind="click: loadStatusInfo">
                <a href="#modal-options" data-toggle="modal"><span class="glyphicon glyphicon-wrench"></span></a>
            </li>
            <!--#if $have_rss_defined#-->
            <li data-tooltip="true" data-placement="bottom" title="$T('cmenu-rss')">
                <a href="./config/rss/">
                    <svg class="rss-icon-svg" viewBox="0 0 8 8">
                        <rect class="rss-button" width="8" height="8" />
                        <circle class="rss-symbol" cx="2" cy="6" r="1" />
                        <path class="rss-symbol" d="m 1,4 a 3,3 0 0 1 3,3 h 1 a 4,4 0 0 0 -4,-4 z" />
                        <path class="rss-symbol" d="m 1,2 a 5,5 0 0 1 5,5 h 1 a 6,6 0 0 0 -6,-6 z" />
                    </svg>
                </a>
            </li>
            <!--#end if#-->
            <li data-tooltip="true" data-placement="bottom" title="SABnzbd $T('menu-config')">
                <a href="./config/"><span class="glyphicon glyphicon-cog"></span></a>
            </li>
            <li class="dropdown main-menu-link" data-bind="css: { 'active-on-queue-finish-menu': onQueueFinish()}">
                <a href="#" data-toggle="dropdown"  onclick="keepOpen(this)">
                    <span class="icon-bar"></span>
                    <span class="icon-bar"></span>
                    <span class="icon-bar"></span>
                </a>
                <ul class="dropdown-menu menu-options">
                    <li><a href="#modal-help" data-toggle="modal"><span class="glyphicon glyphicon-question-sign"></span> $T('menu-help')</a></li>
                    <!--#if $have_logout or $have_quota or $have_rss_defined or $have_watched_dir or $pp_pause_event#--><li class="divider"></li><!--#end if#-->
                    <!--#if $have_logout#--><li><a href="./login/?logout=1"><span class="glyphicon glyphicon-log-out"></span> $T('logout')</a></li><!--#end if#-->
                    <!--#if $have_quota#--><li><a href="#" data-bind="click: doQueueAction" data-mode="reset_quota">$T('link-resetQuota')</a></li><!--#end if#-->
                    <!--#if $have_rss_defined#--><li><a href="#" data-bind="click: doQueueAction" data-mode="rss_now">$T('button-rssNow')</a></li><!--#end if#-->
                    <!--#if $have_watched_dir#--><li><a href="#" data-bind="click: doQueueAction" data-mode="watched_now">$T('sch-scan_folder')</a></li><!--#end if#-->
                    <!--#if $pp_pause_event#--><li><a href="#" data-bind="click: doQueueAction" data-mode="resume_pp">$T('sch-resume_post')</a></li><!--#end if#-->
                    <li class="divider"></li>
<<<<<<< HEAD
                    <li><a href="./shutdown/?session=$session" data-bind="click: shutdownSAB">$T('shutdownSab')</a></li>
=======
                    <li><a href="./shutdown/?session=$session&amp;pid=$pid" data-bind="click: shutdownSAB">$T('shutdownSab')</a></li>
>>>>>>> 8abcf085
                    <li><a href="#" data-bind="click: restartSAB">$T('Glitter-restartSab')</a></li>
                    <li class="divider"></li>
                    <li class="dropdown-header"><span class="glyphicon glyphicon-off"></span> $T('Glitter-onFinish'):</li>
                    <li>
                        <select data-bind="value: onQueueFinish" class="form-control">
                            <option value=""></option>
                            <optgroup label="$T('eoq-actions')">
                                <option value="shutdown_program">$T('shutdownSab')</option>
                                <!--#if $power_options#-->
                                <option value="shutdown_pc">$T('shutdownPc')</option>
                                <option value="standby_pc">$T('standbyPc')</option>
                                <option value="hibernate_pc">$T('hibernatePc')</option>
                                <!--#end if#-->
                            </optgroup>
                            <optgroup label="$T('eoq-scripts')">
                                <!-- ko foreach: queue.scriptsList -->
                                    <option data-bind="text: \$data, attr: { value: 'script_'+\$data } " ></option>
                                <!-- /ko -->
                            </optgroup>
                        </select>
                    </li>
                </ul>
            </li>
        </ul>
    </div>
</nav><|MERGE_RESOLUTION|>--- conflicted
+++ resolved
@@ -96,11 +96,7 @@
                     <!--#if $have_watched_dir#--><li><a href="#" data-bind="click: doQueueAction" data-mode="watched_now">$T('sch-scan_folder')</a></li><!--#end if#-->
                     <!--#if $pp_pause_event#--><li><a href="#" data-bind="click: doQueueAction" data-mode="resume_pp">$T('sch-resume_post')</a></li><!--#end if#-->
                     <li class="divider"></li>
-<<<<<<< HEAD
-                    <li><a href="./shutdown/?session=$session" data-bind="click: shutdownSAB">$T('shutdownSab')</a></li>
-=======
                     <li><a href="./shutdown/?session=$session&amp;pid=$pid" data-bind="click: shutdownSAB">$T('shutdownSab')</a></li>
->>>>>>> 8abcf085
                     <li><a href="#" data-bind="click: restartSAB">$T('Glitter-restartSab')</a></li>
                     <li class="divider"></li>
                     <li class="dropdown-header"><span class="glyphicon glyphicon-off"></span> $T('Glitter-onFinish'):</li>
