# Main requirements
# Note that not all sub-dependencies are listed, but only ones we know could cause trouble
sabyenc3==5.4.4
cheetah3==3.2.6.post1
cffi==1.15.1
pycparser==2.21
feedparser==6.0.10
configobj==5.0.6
cheroot==9.0.0
six==1.16.0
cherrypy==18.8.0
jaraco.functools==3.5.2
jaraco.collections==3.8.0
jaraco.text==3.8.1 # Newer version introduces irrelevant extra dependencies
jaraco.classes==3.2.3
jaraco.context==4.2.0
more-itertools==9.0.0
zc.lockfile==2.0
python-dateutil==2.8.2
tempora==5.1.0
pytz==2022.6
sgmllib3k==1.0.0
portend==3.1.0
chardet==5.0.0
PySocks==1.7.1
puremagic==1.14
guessit==3.5.0
babelfish==0.6.0
rebulk==3.1.0

# Recent cryptography versions require Rust. If you run into issues compiling this
# SABnzbd will also work with older pre-Rust versions such as cryptography==3.3.2
<<<<<<< HEAD
cryptography==38.0.3
=======
cryptography==38.0.4
>>>>>>> 59a3d58c

# We recommend using "orjson" as it is 2x as fast as "ujson". However, it requires
# Rust so SABnzbd works just as well with "ujson" or the Python built in "json" module
ujson==5.5.0

# Windows system integration
pywin32==305; sys_platform == 'win32'

# macOS system calls
pyobjc==9.0; sys_platform == 'darwin'

# Linux notifications
notify2==0.3.1; sys_platform != 'win32' and sys_platform != 'darwin'

# Optional support for *nix tray icon.
# Note that pygobject depends on pycairo, which requires pkg-config and cairo headers.
# See https://pycairo.readthedocs.io/en/latest/getting_started.html
# Uncomment line below or manually install after installing requirements.
# pygobject>=3.10.2; sys_platform != 'win32' and sys_platform != 'darwin'

# Optional support for system power management on *nix.
# Requires libdbus-1-dev to be installed.
# Uncomment line below or manually install after installing requirements.
# dbus-python; sys_platform != 'win32' and sys_platform != 'darwin'<|MERGE_RESOLUTION|>--- conflicted
+++ resolved
@@ -30,11 +30,7 @@
 
 # Recent cryptography versions require Rust. If you run into issues compiling this
 # SABnzbd will also work with older pre-Rust versions such as cryptography==3.3.2
-<<<<<<< HEAD
-cryptography==38.0.3
-=======
 cryptography==38.0.4
->>>>>>> 59a3d58c
 
 # We recommend using "orjson" as it is 2x as fast as "ujson". However, it requires
 # Rust so SABnzbd works just as well with "ujson" or the Python built in "json" module
