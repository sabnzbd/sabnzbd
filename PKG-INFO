Metadata-Version: 1.0
Name: SABnzbd
<<<<<<< HEAD
Version: 2.2.1
Summary: SABnzbd-2.2.1
=======
Version: 2.3.0
Summary: SABnzbd-2.3.0
>>>>>>> ba7d906b
Home-page: https://sabnzbd.org
Author: The SABnzbd Team
Author-email: team@sabnzbd.org
License: GNU General Public License 2 (GPL2 or later)
Description: Fully automated Usenet Binary Downloader
Platform: posix<|MERGE_RESOLUTION|>--- conflicted
+++ resolved
@@ -1,12 +1,7 @@
 Metadata-Version: 1.0
 Name: SABnzbd
-<<<<<<< HEAD
-Version: 2.2.1
-Summary: SABnzbd-2.2.1
-=======
 Version: 2.3.0
 Summary: SABnzbd-2.3.0
->>>>>>> ba7d906b
 Home-page: https://sabnzbd.org
 Author: The SABnzbd Team
 Author-email: team@sabnzbd.org
