--- conflicted
+++ resolved
@@ -69,13 +69,8 @@
       # We need the official Python, because the GA ones only support newer macOS versions
       # The deployment target is picked up by the Python build tools automatically
       # If updated, make sure to also set LSMinimumSystemVersion in SABnzbd.spec
-<<<<<<< HEAD
-      PYTHON_VERSION: "3.12.5"
-      MACOSX_DEPLOYMENT_TARGET: "10.9"
-=======
       PYTHON_VERSION: "3.13.0"
       MACOSX_DEPLOYMENT_TARGET: "10.13"
->>>>>>> 07be38cd
       # We need to force compile for universal2 support
       CFLAGS: -arch x86_64 -arch arm64
       ARCHFLAGS: -arch x86_64 -arch arm64
