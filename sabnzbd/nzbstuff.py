#!/usr/bin/python -OO
# Copyright 2008-2015 The SABnzbd-Team <team@sabnzbd.org>
#
# This program is free software; you can redistribute it and/or
# modify it under the terms of the GNU General Public License
# as published by the Free Software Foundation; either version 2
# of the License, or (at your option) any later version.
#
# This program is distributed in the hope that it will be useful,
# but WITHOUT ANY WARRANTY; without even the implied warranty of
# MERCHANTABILITY or FITNESS FOR A PARTICULAR PURPOSE.  See the
# GNU General Public License for more details.
#
# You should have received a copy of the GNU General Public License
# along with this program; if not, write to the Free Software
# Foundation, Inc., 51 Franklin Street, Fifth Floor, Boston, MA  02110-1301, USA.

"""
sabnzbd.nzbstuff - misc
"""

# Standard Library
import os
import time
import re
import logging
import datetime
import xml.sax
import xml.sax.handler
import xml.sax.xmlreader
try:
    from cStringIO import StringIO
except ImportError:
    from StringIO import StringIO
try:
    import hashlib
    new_md5 = hashlib.md5
except:
    import md5
    new_md5 = md5.new

# SABnzbd modules
import sabnzbd
from sabnzbd.constants import sample_match, GIGI, ATTRIB_FILE, JOB_ADMIN, \
    DEFAULT_PRIORITY, LOW_PRIORITY, NORMAL_PRIORITY, \
    PAUSED_PRIORITY, TOP_PRIORITY, DUP_PRIORITY, REPAIR_PRIORITY, \
    RENAMES_FILE, Status, PNFO
from sabnzbd.misc import to_units, cat_to_opts, cat_convert, sanitize_foldername, \
    get_unique_path, get_admin_path, remove_all, format_source_url, \
    sanitize_filename, globber_full, sanitize_foldername, int_conv, \
    set_permissions, format_time_string, long_path, trim_win_path, \
    fix_unix_encoding
from sabnzbd.decorators import synchronized, IO_LOCK
import sabnzbd.config as config
import sabnzbd.cfg as cfg
from sabnzbd.trylist import TryList
from sabnzbd.encoding import unicoder, platform_encode
from sabnzbd.database import HistoryDB
from sabnzbd.rating import Rating

__all__ = ['Article', 'NzbFile', 'NzbObject']

# Name patterns
RE_NORMAL = re.compile(r"(.+)(\.nzb)", re.I)
SUBJECT_FN_MATCHER = re.compile(r'"([^"]*)"')
RE_SAMPLE = re.compile(sample_match, re.I)
PROBABLY_PAR2_RE = re.compile(r'(.*)\.vol(\d*)\+(\d*)\.par2', re.I)
REJECT_PAR2_RE = re.compile(r'\.par2\.\d+', re.I)  # Reject duplicate par2 files
RE_NORMAL_NAME = re.compile(r'\.\w{2,5}$')  # Test reasonably sized extension at the end

##############################################################################
# Article
##############################################################################
ArticleSaver = (
    'article', 'art_id', 'bytes', 'partnum', 'nzf'
)


class Article(TryList):
    """ Representation of one article """

    def __init__(self, article, bytes, partnum, nzf):
        TryList.__init__(self)

        self.fetcher = None
        self.allow_fill_server = False

        self.article = article
        self.art_id = None
        self.bytes = bytes
        self.partnum = partnum
        self.tries = 0  # Try count
        self.nzf = nzf

    def get_article(self, server, servers):
        """ Return article when appropriate for specified server """
        log = sabnzbd.LOG_ALL
        if not self.fetcher and not self.server_in_try_list(server):
            if log:
                logging.debug('Article %s | Server: %s | in second if', self.article, server.host)
            # Is the current selected server of the same priority as this article?
            if log:
                logging.debug('Article %s | Server: %s | Article priority: %s', self.article, server.host, self.fetcher_priority)
            if log:
                logging.debug('Article %s | Server: %s | Server priority: %s', self.article, server.host, server.priority)
            if server.priority == self.fetcher_priority:
                if log:
                    logging.debug('Article %s | Server: %s | same priority, use it', self.article, server.host)
                self.fetcher = server
                self.tries += 1
                if log:
                    logging.debug('Article %s | Server: %s | Article-try: %s', self.article, server.host, self.tries)
                return self
            else:
                if log:
                    logging.debug('Article %s | Server: %s | not the same priority', self.article, server.host)
                # No, so is it a lower priority?
                if server.priority > self.fetcher_priority:
                    if log:
                        logging.debug('Article %s | Server: %s | lower priority', self.article, server.host)
                    # Is there an available server that is a higher priority?
                    found_priority = 1000
                    # for server_check in config.get_servers():
                    for server_check in servers:
                        if log:
                            logging.debug('Article %s | Server: %s | checking', self.article, server.host)
                        # if (server_check.priority() < found_priority and server_check.priority() < server.priority and not self.server_in_try_list(server_check)):
                        if server_check.active and (server_check.priority < found_priority):
                            if server_check.priority < server.priority:
                                if (not self.server_in_try_list(server_check)) and self.server_allowed(server_check):
                                    if log:
                                        logging.debug('Article %s | Server: %s | setting found priority to %s', self.article, server.host, server_check.priority)
                                    found_priority = server_check.priority
                    if found_priority == 1000:
                        # If no higher priority servers, use this server
                        self.fetcher_priority = server.priority
                        self.fetcher = server
                        self.tries += 1
                        if log:
                            logging.debug('Article %s | Server: %s | Article-try: %s', self.article, server.host, self.tries)
                        return self
                    else:
                        # There is a higher priority server, so set article priority
                        if log:
                            logging.debug('Article %s | Server: %s | setting self priority', self.article, server.host)
                        self.fetcher_priority = found_priority
        if log:
            logging.debug('Article %s | Server: %s | Returning None', self.article, server.host)
        return None

    def get_art_id(self):
        """ Return unique article storage name, create if needed """
        if not self.art_id:
            self.art_id = sabnzbd.get_new_id("article", self.nzf.nzo.workpath)
        return self.art_id

    def server_allowed(self, server):
        """ Return true if this server is allowed to download this article. """
        return self.nzf.nzo.server_allowed(server)

    def __getstate__(self):
        """ Save to pickle file, selecting attributes """
        dict_ = {}
        for item in ArticleSaver:
            dict_[item] = self.__dict__[item]
        return dict_

    def __setstate__(self, dict_):
        """ Load from pickle file, selecting attributes """
        for item in ArticleSaver:
            try:
                self.__dict__[item] = dict_[item]
            except KeyError:
                # Handle new attributes
                self.__dict__[item] = None
        TryList.__init__(self)
        self.fetcher = None
        self.fetcher_priority = 0
        self.allow_fill_server = False
        self.tries = 0

    def __repr__(self):
        return "<Article: article=%s, bytes=%s, partnum=%s, art_id=%s>" % \
               (self.article, self.bytes, self.partnum, self.art_id)


##############################################################################
# NzbFile
##############################################################################
NzbFileSaver = (
    'date', 'subject', 'filename', 'type', 'is_par2', 'vol', 'blocks', 'setname',
    'extrapars', 'initial_article', 'articles', 'decodetable', 'bytes', 'bytes_left',
    'article_count', 'nzo', 'nzf_id', 'deleted', 'valid', 'import_finished',
    'md5sum', 'valid', 'completed'
)


class NzbFile(TryList):
    """ Representation of one file consisting of multiple articles """

    def __init__(self, date, subject, article_db, bytes, nzo):
        """ Setup object """
        TryList.__init__(self)

        self.date = date
        self.subject = subject
        self.filename = None
        self.type = None

        self.filename = name_extractor(subject)

        self.is_par2 = False
        self.vol = None
        self.blocks = None
        self.setname = None
        self.extrapars = None

        self.initial_article = None

        self.articles = []
        self.decodetable = {}

        self.bytes = bytes
        self.bytes_left = bytes
        self.article_count = 0

        self.nzo = nzo
        self.nzf_id = sabnzbd.get_new_id("nzf", nzo.workpath)
        self.deleted = False
        self.completed = False

        self.valid = False
        self.import_finished = False

        self.md5sum = None

        self.valid = bool(article_db)

        if self.valid and self.nzf_id:
            sabnzbd.save_data(article_db, self.nzf_id, nzo.workpath)

    def finish_import(self):
        """ Load the article objects from disk """
        logging.debug("Finishing import on %s", self.subject)

        article_db = sabnzbd.load_data(self.nzf_id, self.nzo.workpath, remove=False)
        if article_db:
            for partnum in article_db:
                art_id = article_db[partnum][0]
                bytes = article_db[partnum][1]

                article = Article(art_id, bytes, partnum, self)

                self.articles.append(article)
                self.decodetable[partnum] = article

            # Look for article with lowest number
            self.initial_article = self.decodetable[self.lowest_partnum]
            self.import_finished = True

    def remove_article(self, article, found):
        """ Handle completed article, possibly end of file """
        if article in self.articles:
            self.articles.remove(article)
            if found:
                self.bytes_left -= article.bytes
            self.nzo.bytes_tried += article.bytes

        reset = False
        if article.partnum == self.lowest_partnum and self.articles:
            # Issue reset
            self.initial_article = None
            self.reset_try_list()
            reset = True

        done = True
        if self.articles:
            done = False

        return (done, reset)

    def set_par2(self, setname, vol, blocks):
        """ Designate this this file as a par2 file """
        self.is_par2 = True
        self.setname = setname
        self.vol = vol
        self.blocks = int(blocks)

    def get_article(self, server, servers):
        """ Get next article to be downloaded """
        if self.initial_article:
            article = self.initial_article.get_article(server, servers)
            if article:
                return article

        else:
            for article in self.articles:
                article = article.get_article(server, servers)
                if article:
                    return article

        self.add_to_try_list(server)

    def reset_all_try_lists(self):
        """ Clear all lists of visited servers """
        for art in self.articles:
            art.reset_try_list()
        self.reset_try_list()

    @property
    def completed(self):
        """ Is this file completed? """
        return self.import_finished and not bool(self.articles)

    @property
    def lowest_partnum(self):
        """ Get lowest article number of this file """
        return min(self.decodetable)

    def remove_admin(self):
        """ Remove article database from disk (sabnzbd_nzf_<id>)"""
        try:
            os.remove(os.path.join(self.nzo.workpath, self.nzf_id))
        except:
            pass

    def __getstate__(self):
        """ Save to pickle file, selecting attributes """
        dict_ = {}
        for item in NzbFileSaver:
            dict_[item] = self.__dict__[item]
        return dict_

    def __setstate__(self, dict_):
        """ Load from pickle file, selecting attributes """
        for item in NzbFileSaver:
            try:
                self.__dict__[item] = dict_[item]
            except KeyError:
                # Handle new attributes
                self.__dict__[item] = None
        TryList.__init__(self)

    def __repr__(self):
        return "<NzbFile: filename=%s, type=%s>" % (self.filename, self.type)


##############################################################################
# NzbParser
##############################################################################
class NzbParser(xml.sax.handler.ContentHandler):
    """ Forgiving parser for NZB's """

    def __init__(self, nzo, remove_samples=False):
        self.nzo = nzo
        if 0: assert isinstance(self.nzo, NzbObject) # Assert only for debug purposes
        self.in_nzb = False
        self.in_file = False
        self.in_groups = False
        self.in_group = False
        self.in_segments = False
        self.in_segment = False
        self.in_head = False
        self.in_meta = False
        self.meta_type = ''
        self.meta_types = {}
        self.meta_content = []
        self.filename = ''
        self.avg_age = 0
        self.valids = 0
        self.skipped_files = 0
        self.nzf_list = []
        self.groups = []
        self.md5 = new_md5()
        self.filter = remove_samples
        self.now = time.time()

    def startDocument(self):
        pass

    def startElement(self, name, attrs):
        if name == 'segment' and self.in_nzb and self.in_file and self.in_segments:
            try:
                self.seg_bytes = int(attrs.get('bytes'))
                self.article_nr = int(attrs.get('number'))
            except ValueError:
                return
            self.article_id = []
            self.in_segment = True

        elif name == 'segments' and self.in_nzb and self.in_file:
            self.in_segments = True

        elif name == 'file' and self.in_nzb:
            subject = attrs.get('subject', '').strip()
            self.filename = subject

            if self.filter and RE_SAMPLE.search(subject):
                logging.info('Skipping sample file %s', subject)
            else:
                self.in_file = True
                self.fileSubject = subject
                try:
                    self.file_date = int(attrs.get('date'))
                except:
                    # NZB has non-standard timestamp, assume now
                    self.file_date = self.now
                self.article_db = {}
                self.file_bytes = 0

        elif name == 'group' and self.in_nzb and self.in_file and self.in_groups:
            self.in_group = True
            self.group_name = []

        elif name == 'groups' and self.in_nzb and self.in_file:
            self.in_groups = True

        elif name == 'head' and self.in_nzb:
            self.in_head = True

        elif name == 'meta' and self.in_nzb and self.in_head:
            self.in_meta = True
            meta_type = attrs.get('type')
            if meta_type:
                self.meta_type = meta_type.lower()
            self.meta_content = []

        elif name == 'nzb':
            self.in_nzb = True

    def characters(self, content):
        if self.in_group:
            self.group_name.append(content)
        elif self.in_segment:
            self.article_id.append(content)
        elif self.in_meta:
            self.meta_content.append(content)

    def endElement(self, name):
        if name == 'group' and self.in_group:
            group = str(''.join(self.group_name))
            if group not in self.groups:
                self.groups.append(group)
            self.in_group = False

        elif name == 'segment' and self.in_segment:
            partnum = self.article_nr
            segm = str(''.join(self.article_id))
            self.md5.update(segm)
            if partnum in self.article_db:
                if segm != self.article_db[partnum][0]:
                    msg = 'Duplicate part %s, but different ID-s (%s // %s)' % (partnum, self.article_db[partnum][0], segm)
                    logging.info(msg)
                    self.nzo.inc_log('dup_art_log', msg)
                else:
                    logging.info("Skipping duplicate article (%s)", segm)
            else:
                self.article_db[partnum] = (segm, self.seg_bytes)
                self.file_bytes += self.seg_bytes
            self.in_segment = False

        elif name == 'groups' and self.in_groups:
            self.in_groups = False

        elif name == 'segments' and self.in_segments:
            self.in_segments = False

        elif name == 'file' and self.in_file:
            # Create an NZF
            self.in_file = False
            if not self.article_db:
                logging.warning(T('File %s is empty, skipping'), self.filename)
                return
            try:
                tm = datetime.datetime.fromtimestamp(self.file_date)
            except:
                tm = datetime.datetime.fromtimestamp(self.now)
                self.file_date = self.now

            nzf = NzbFile(tm, self.filename, self.article_db, self.file_bytes, self.nzo)

            # Check if file was added with same name
            if not cfg.allow_duplicate_files():
                nzo_matches = filter(lambda x: (x.filename == nzf.filename), self.nzo.files)
                if nzo_matches:
                    logging.info('File %s occured twice in NZB, discarding smaller file', nzf.filename)
                    # Which is smaller? Current or old one
                    if nzo_matches[0].bytes >= nzf.bytes:
                        # Skip this new one
                        return
                    else:
                        # Have to remove the old one but still add the new one
                        self.nzo.files.remove(nzo_matches[0])
                        del self.nzo.files_table[nzo_matches[0].nzf_id]
                        self.nzo.bytes -= nzo_matches[0].bytes
                        self.avg_age -= time.mktime(nzo_matches[0].date.timetuple())
                        self.valids -= 1
                        self.nzf_list.remove(nzo_matches[0])

            if nzf.valid and nzf.nzf_id:
                logging.info('File %s added to queue', self.filename)
                self.nzo.files.append(nzf)
                self.nzo.files_table[nzf.nzf_id] = nzf
                self.nzo.bytes += nzf.bytes
                self.avg_age += self.file_date
                self.valids += 1
                self.nzf_list.append(nzf)
            else:
                logging.info('Error importing %s, skipping', self.filename)
                if nzf.nzf_id:
                    sabnzbd.remove_data(nzf.nzf_id, self.nzo.workpath)
                self.skipped_files += 1

        elif name == 'head':
            self.in_head = False

        elif name == 'meta':
            self.in_meta = False
            if self.meta_type:
                if self.meta_type not in self.meta_types:
                    self.meta_types[self.meta_type] = []
                self.meta_types[self.meta_type].append(''.join(self.meta_content))

        elif name == 'nzb':
            self.in_nzb = False

    def endDocument(self):
        """ End of the file """
        self.nzo.groups = self.groups
        self.nzo.meta = self.meta_types
        logging.debug('META-DATA = %s', self.nzo.meta)
        files = max(1, self.valids)
        self.nzo.avg_stamp = self.avg_age / files
        self.nzo.avg_date = datetime.datetime.fromtimestamp(self.avg_age / files)
        self.nzo.md5sum = self.md5.hexdigest()
        if self.skipped_files:
            logging.warning(T('Failed to import %s files from %s'),
                            self.skipped_files, self.nzo.filename)


##############################################################################
# NzbObject
##############################################################################
NzbObjectSaver = (
    'filename', 'work_name', 'final_name', 'created', 'bytes', 'bytes_downloaded', 'bytes_tried',
    'repair', 'unpack', 'delete', 'script', 'cat', 'url', 'groups', 'avg_date', 'dirprefix',
    'partable', 'extrapars', 'md5packs', 'files', 'files_table', 'finished_files', 'status',
    'avg_bps_freq', 'avg_bps_total', 'priority', 'dupe_table', 'saved_articles', 'nzo_id',
    'futuretype', 'deleted', 'parsed', 'action_line', 'unpack_info', 'fail_msg', 'nzo_info',
    'custom_name', 'password', 'next_save', 'save_timeout', 'encrypted',
    'duplicate', 'oversized', 'create_group_folder', 'precheck', 'incomplete', 'reuse', 'meta',
    'md5sum', 'servercount', 'unwanted_ext', 'rating_filtered'
)


class NzbObject(TryList):

    def __init__(self, filename, pp, script, nzb=None,
                 futuretype=False, cat=None, url=None,
                 priority=NORMAL_PRIORITY, nzbname=None, status="Queued", nzo_info=None,
                 reuse=False, dup_check=True):
        TryList.__init__(self)

        filename = platform_encode(filename)
        nzbname = platform_encode(nzbname)

        if pp is None:
            r = u = d = None
        else:
            r, u, d = sabnzbd.pp_to_opts(pp)

        self.filename = filename    # Original filename
        if nzbname and nzb:
            work_name = nzbname     # Use nzbname if set and only for non-future slot
        else:
            work_name = filename

        # If non-future: create safe folder name stripped from ".nzb" and junk
        if nzb and work_name and work_name.lower().endswith('.nzb'):
            dname, ext = os.path.splitext(work_name)  # Used for folder name for final unpack
            if ext.lower() == '.nzb':
                work_name = dname
        work_name, password = scan_password(work_name)
        if not work_name:
            work_name = filename
        if nzb and work_name and not reuse:
            work_name = sanitize_foldername(work_name)
        if not work_name:
            # In case only /password was entered for nzbname
            work_name = filename

        self.work_name = work_name
        self.final_name = work_name

        self.meta = {}
        self.servercount = {}       # Dict to keep bytes per server
        self.created = False        # dirprefixes + work_name created
        self.bytes = 0              # Original bytesize
        self.bytes_downloaded = 0   # Downloaded byte
        self.bytes_tried = 0        # Which bytes did we try
        self.repair = r             # True if we want to repair this set
        self.unpack = u             # True if we want to unpack this set
        self.delete = d             # True if we want to delete this set
        self.script = script        # External script for this set
        self.cat = cat              # Indexer category
        if url:
            self.url = str(url)     # Source URL
        else:
            self.url = filename
        self.groups = []
        self.avg_date = datetime.datetime.fromtimestamp(0.0)
        self.avg_stamp = 0.0        # Avg age in seconds (calculated from avg_age)
        self.dirprefix = []

        self.partable = {}          # Holds one parfile-name for each set
        self.extrapars = {}         # Holds the extra parfile names for all sets
        self.md5packs = {}          # Holds the md5pack for each set

        self.files = []             # List of all NZFs
        self.files_table = {}       # Dictionary of NZFs indexed using NZF_ID

        self.finished_files = []    # List of al finished NZFs

        # the current status of the nzo eg:
        # Queued, Downloading, Repairing, Unpacking, Failed, Complete
        self.status = status
        self.avg_bps_freq = 0
        self.avg_bps_total = 0
        try:
            priority = int(priority)
        except:
            priority = DEFAULT_PRIORITY
        self.priority = priority

        self.dupe_table = {}

        self.saved_articles = []

        self.nzo_id = None

        self.futuretype = futuretype
        self.deleted = False
        self.to_be_removed = False
        self.parsed = False
        self.duplicate = False
        self.oversized = False
        self.precheck = False
        self.incomplete = False
        self.unwanted_ext = 0
        self.rating_filtered = 0
        self.reuse = reuse
        if self.status == Status.QUEUED and not reuse:
            self.precheck = cfg.pre_check()
            if self.precheck:
                self.status = Status.CHECKING

        # Store one line responses for filejoin/par2/unrar/unzip here for history display
        self.action_line = ''
        # Store the results from various filejoin/par2/unrar/unzip stages
        self.unpack_info = {}
        # Stores one line containing the last failure
        self.fail_msg = ''
        # Stores various info about the nzo to be
        if nzo_info:
            self.nzo_info = nzo_info
        else:
            self.nzo_info = {}

        # Temporary store for custom foldername - needs to be stored because of url fetching
        self.custom_name = nzbname

        self.password = password
        self.next_save = None
        self.save_timeout = None
        self.encrypted = 0
        self.wait = None
        self.pp_active = False  # Signals active post-processing (not saved)
        self.md5sum = None

        self.create_group_folder = cfg.create_group_folders()

        # Remove trailing .nzb
        self.work_name = split_filename(self.work_name)

        if nzb is None:
            # This is a slot for a future NZB, ready now
            return

        # Apply conversion option to final folder
        if cfg.replace_dots() and ' ' not in self.final_name:
            logging.info('Replacing dots with spaces in %s', self.final_name)
            self.final_name = self.final_name.replace('.', ' ')
        if cfg.replace_spaces():
            logging.info('Replacing spaces with underscores in %s', self.final_name)
            self.final_name = self.final_name.replace(' ', '_')

        # Determine "incomplete" folder
        wdir = long_path(os.path.join(cfg.download_dir.get_path(), self.work_name))
        adir = os.path.join(wdir, JOB_ADMIN)

        # Check against identical checksum or series/season/episode
        if (not reuse) and nzb and dup_check and priority != REPAIR_PRIORITY:
            duplicate, series = self.has_duplicates()
        else:
            duplicate = series = 0

        if reuse:
            remove_all(adir, 'SABnzbd_nz?_*')
            remove_all(adir, 'SABnzbd_article_*')
        else:
            wdir = trim_win_path(wdir)
            wdir = get_unique_path(wdir, create_dir=True)
            set_permissions(wdir)
            adir = os.path.join(wdir, JOB_ADMIN)

        if not os.path.exists(adir):
            os.mkdir(adir)
        dummy, self.work_name = os.path.split(wdir)
        self.created = True

        # Must create a lower level XML parser because we must
        # disable the reading of the DTD file from an external website
        # by setting "feature_external_ges" to 0.

        if nzb and '<nzb' in nzb:
            if 'A&A)' in nzb:
                # Fix needed to compensate for some dumb NZB posters
                nzb = nzb.replace('A&A)', 'A&amp;A)')
            handler = NzbParser(self, False)
            parser = xml.sax.make_parser()
            parser.setFeature(xml.sax.handler.feature_external_ges, 0)
            parser.setContentHandler(handler)
            parser.setErrorHandler(xml.sax.handler.ErrorHandler())
            inpsrc = xml.sax.xmlreader.InputSource()
            inpsrc.setByteStream(StringIO(nzb))
            try:
                parser.parse(inpsrc)
            except xml.sax.SAXParseException, err:
                self.incomplete = True
                if '</nzb>' not in nzb:
                    logging.warning(T('Incomplete NZB file %s'), filename)
                else:
                    logging.warning(T('Invalid NZB file %s, skipping (reason=%s, line=%s)'),
                                    filename, err.getMessage(), err.getLineNumber())
            except Exception, err:
                self.incomplete = True
                logging.warning(T('Invalid NZB file %s, skipping (reason=%s, line=%s)'), filename, err, 0)

            if self.incomplete:
                if cfg.allow_incomplete_nzb():
                    self.pause()
                else:
                    self.purge_data()
                    raise ValueError

            sabnzbd.backup_nzb(filename, nzb)
            sabnzbd.save_compressed(adir, filename, nzb)

        if not self.files and not reuse:
            self.purge_data(keep_basic=False)
            if cfg.warn_empty_nzb():
                mylog = logging.warning
            else:
                mylog = logging.info
            if self.url:
                mylog(T('Empty NZB file %s') + ' [%s]', filename, self.url)
            else:
                mylog(T('Empty NZB file %s'), filename)
            raise ValueError

        if cat is None:
            for metacat in self.meta.get('category', ()):
                metacat = cat_convert(metacat)
                if metacat:
                    cat = metacat
                    break

        if cat is None:
            for grp in self.groups:
                cat = cat_convert(grp)
                if cat:
                    break

        if cfg.create_group_folders():
            self.dirprefix.append(self.group)

        # Pickup backed-up attributes when re-using
        if reuse:
            cat, pp, script, priority, name, password, self.url = get_attrib_file(self.workpath, 7)
            cat = unicoder(cat, True)
            script = unicoder(script, True)
            if name:
                self.final_name = unicoder(name, True)
            if password:
                self.password = unicoder(password, True)

        # Determine category and find pp/script values
        self.cat, pp_tmp, self.script, self.priority = cat_to_opts(cat, pp, script, priority)
        self.repair, self.unpack, self.delete = sabnzbd.pp_to_opts(pp_tmp)

        # Run user pre-queue script if needed
        if not reuse:
            accept, name, pp, cat, script, priority, group = \
                sabnzbd.proxy_pre_queue(self.final_name_pw_clean, pp, cat, script,
                                        priority, self.bytes, self.groups)
            accept = int_conv(accept)
            try:
                pp = int(pp)
            except:
                pp = None
            try:
                priority = int(priority)
            except:
                priority = None
            if accept < 1:
                self.purge_data()
                raise TypeError
            if name:
                self.set_final_name_pw(name)
            if group:
                self.groups = [str(group)]

            # Re-evaluate results from pre-queue script
            self.cat, pp, self.script, self.priority = cat_to_opts(cat, pp, script, priority)
            self.repair, self.unpack, self.delete = sabnzbd.pp_to_opts(pp)
        else:
            accept = 1

        # Pause job when above size limit
        limit = cfg.size_limit.get_int()
        if not reuse and abs(limit) > 0.5 and self.bytes > limit:
            logging.info('Job too large, forcing low prio and paused (%s)', self.work_name)
            self.pause()
            self.oversized = True
            self.priority = LOW_PRIORITY

        if duplicate and ((not series and cfg.no_dupes() == 1) or (series and cfg.no_series_dupes() == 1)):
            if cfg.warn_dupl_jobs():
                logging.warning(T('Ignoring duplicate NZB "%s"'), filename)
            self.purge_data(keep_basic=False)
            raise TypeError

        if duplicate or self.priority == DUP_PRIORITY:
            if cfg.warn_dupl_jobs():
                logging.warning(T('Pausing duplicate NZB "%s"'), filename)
            self.duplicate = True
            self.pause()
            self.priority = NORMAL_PRIORITY

        if self.priority == PAUSED_PRIORITY:
            self.pause()
            self.priority = NORMAL_PRIORITY

        if reuse:
            self.check_existing_files(wdir)

        if cfg.auto_sort():
            self.files.sort(cmp=nzf_cmp_date)
        else:
            self.files.sort(cmp=nzf_cmp_name)

        # In the hunt for Unwanted Extensions:
        # The file with the unwanted extension often is in the first or the last rar file
        # So put the last rar immediately after the first rar file so that it gets detected early
        if cfg.unwanted_extensions() and not cfg.auto_sort():
            # ... only useful if there are unwanted extensions defined and there is no sorting on date
            logging.debug('Unwanted Extension: putting last rar after first rar')
            nzfposcounter = firstrarpos = lastrarpos = 0
            for nzf in self.files:
                nzfposcounter += 1
                if '.rar' in str(nzf):
                    # a NZF found with '.rar' in the name
                    if firstrarpos == 0:
                        # this is the first .rar found, so remember this position
                        firstrarpos = nzfposcounter
                    lastrarpos = nzfposcounter
                    lastrarnzf = nzf    # The NZF itself

            if firstrarpos != lastrarpos:
                # at least two different .rar's found
                logging.debug('Unwanted Extension: First rar at %s, Last rar at %s', firstrarpos, lastrarpos)
                logging.debug('Unwanted Extension: Last rar is %s', str(lastrarnzf))
                try:
                    self.files.remove(lastrarnzf)        # first remove. NB: remove() does searches for lastrarnzf
                    self.files.insert(firstrarpos, lastrarnzf)    # ... and only then add after position firstrarpos
                except:
                    logging.debug('The lastrar swap did not go well')

        # Copy meta fields to nzo_info, if not already set
        for kw in self.meta:
            if not self.nzo_info.get(kw):
                self.nzo_info[kw] = self.meta[kw][0]

        # Show first meta-password (if any), when there's no explicit password
        if not self.password and self.meta.get('password'):
            self.password = self.meta.get('password', [None])[0]

        # Set nzo save-delay to minimum 30 seconds
        self.save_timeout = max(30, min(6.0 * float(self.bytes) / GIGI, 300.0))

        # If accept&fail, fail the job
        if accept == 2:
            self.deleted = True
            sabnzbd.Assembler.do.process((self, None))


        # If accept&fail, fail the job
        if accept == 2:
            self.deleted = True
            sabnzbd.Assembler.do.process((self, None))


    def check_for_dupe(self, nzf):
        filename = nzf.filename

        dupe = False

        if filename in self.dupe_table:
            old_nzf = self.dupe_table[filename]
            if nzf.article_count <= old_nzf.article_count:
                dupe = True

        if not dupe:
            self.dupe_table[filename] = nzf

        return dupe

    @synchronized(IO_LOCK)
    def update_download_stats(self, bps, serverid, bytes):
        if bps:
            self.avg_bps_total += bps / 1024
            self.avg_bps_freq += 1
        if serverid in self.servercount:
            self.servercount[serverid] += bytes
        else:
            self.servercount[serverid] = bytes
        self.bytes_downloaded += bytes


    @synchronized(IO_LOCK)
    def remove_nzf(self, nzf):
        if nzf in self.files:
            self.files.remove(nzf)
        if nzf not in self.finished_files:
            self.finished_files.append(nzf)
        nzf.import_finished = True
        nzf.deleted = True
        return not bool(self.files)

    @synchronized(IO_LOCK)
    def reset_all_try_lists(self):
        for nzf in self.files:
            nzf.reset_all_try_lists()
        self.reset_try_list()

    @synchronized(IO_LOCK)
    def postpone_pars(self, nzf, parset):
        """ Move all vol-par files matching 'parset' to the extrapars table """
        postpone = cfg.quick_check() or not cfg.enable_all_par()
        self.partable[parset] = nzf
        self.extrapars[parset] = []
        nzf.extrapars = self.extrapars[parset]
        lparset = parset.lower()
        for xnzf in self.files[:]:
            name = xnzf.filename or platform_encode(xnzf.subject)
            # Move only when not current NZF and filename was extractable from subject
            if name and nzf is not xnzf:
                head, vol, block = analyse_par2(name)
                if head and matcher(lparset, head.lower()):
                    xnzf.set_par2(parset, vol, block)
                    self.extrapars[parset].append(xnzf)
                    if postpone and not self.precheck:
                        self.files.remove(xnzf)

    @synchronized(IO_LOCK)
    def handle_par2(self, nzf, file_done):
        """ Check if file is a par2 and build up par2 collection """
        fn = nzf.filename
        if fn:
            # We have a real filename now
            fn = fn.strip()
            if not nzf.is_par2:
                head, vol, block = analyse_par2(fn)
                # Is a par2file and repair mode activated
                if head and (self.repair or cfg.allow_streaming()):
                    # Skip if mini-par2 is not complete and there are more par2 files
                    if not block and nzf.bytes_left and self.extrapars.get(head):
                        return
                    nzf.set_par2(head, vol, block)
                    # Already got a parfile for this set?
                    if head in self.partable:
                        nzf.extrapars = self.extrapars[head]
                        # Set the smallest par2file as initialparfile
                        # But only do this if our last initialparfile
                        # isn't already done (e.g two small parfiles)
                        if nzf.blocks < self.partable[head].blocks \
                           and self.partable[head] in self.files:
                            self.partable[head].reset_try_list()
                            self.files.remove(self.partable[head])
                            self.extrapars[head].append(self.partable[head])
                            self.partable[head] = nzf

                        # This file either has more blocks,
                        # or initialparfile is already decoded
                        else:
                            if file_done:
                                if nzf in self.files:
                                    self.files.remove(nzf)
                                if nzf not in self.extrapars[head]:
                                    self.extrapars[head].append(nzf)
                            else:
                                nzf.reset_try_list()

                    # No par2file in this set yet, set this as
                    # initialparfile
                    else:
                        self.postpone_pars(nzf, head)
                # Is not a par2file or nothing to do
                else:
                    pass
        # No filename in seg 1? Probably not uu or yenc encoded
        # Set subject as filename
        else:
            nzf.filename = nzf.subject

    @synchronized(IO_LOCK)
    def remove_article(self, article, found):
        nzf = article.nzf
        file_done, reset = nzf.remove_article(article, found)

        if file_done:
            self.remove_nzf(nzf)
            if not self.reuse and cfg.fail_hopeless_jobs() and not self.check_quality(99)[0]:
                # set the nzo status to return "Queued"
                self.status = Status.QUEUED
                self.set_download_report()
                self.fail_msg = T('Aborted, cannot be completed')
                self.set_unpack_info('Download', self.fail_msg, unique=False)
                logging.debug('Abort job "%s", due to impossibility to complete it', self.final_name_pw_clean)
                # Update the last check time
                sabnzbd.LAST_HISTORY_UPDATE = time.time()
                return True, True, True

        if reset:
            self.reset_try_list()

        if file_done:
            self.handle_par2(nzf, file_done)

        post_done = False
        if not self.files:
            post_done = True
            # set the nzo status to return "Queued"
            self.status = Status.QUEUED
            self.set_download_report()

        return (file_done, post_done, reset)

    @synchronized(IO_LOCK)
    def remove_saved_article(self, article):
        self.saved_articles.remove(article)

    def check_existing_files(self, wdir):
        """ Check if downloaded files already exits, for these set NZF to complete """
        fix_unix_encoding(wdir)

        # Get a list of already present files
        files = [os.path.basename(f) for f in globber_full(wdir) if os.path.isfile(f)]

        # Substitute renamed files
        renames = sabnzbd.load_data(RENAMES_FILE, self.workpath, remove=True)
        if renames:
            for name in renames:
                if name in files or renames[name] in files:
                    if name in files:
                        files.remove(name)
                    files.append(renames[name])

        # Looking for the longest name first, minimizes the chance on a mismatch
        files.sort(lambda x, y: len(y) - len(x))

        nzfs = self.files[:]
        # The NZFs should be tried shortest first, to improve the chance on a proper match
        nzfs.sort(lambda x, y: len(x.subject) - len(y.subject))

        # Flag files from NZB that already exist as finished
        for filename in files[:]:
            for nzf in nzfs:
                subject = sanitize_filename(name_extractor(nzf.subject))
                if (nzf.filename == filename) or (subject == filename) or (filename in subject):
                    nzf.filename = filename
                    nzf.completed = True
                    nzf.bytes_left = 0
                    self.handle_par2(nzf, file_done=True)
                    self.remove_nzf(nzf)
                    nzfs.remove(nzf)
                    files.remove(filename)
                    self.bytes_tried += nzf.bytes
                    break

        try:
            # Create an NZF for each remaining existing file
            for filename in files:
                tup = os.stat(os.path.join(wdir, filename))
                tm = datetime.datetime.fromtimestamp(tup.st_mtime)
                nzf = NzbFile(tm, '"%s"' % filename, [], tup.st_size, self)
                self.files.append(nzf)
                self.files_table[nzf.nzf_id] = nzf
                self.bytes += nzf.bytes
                nzf.filename = filename
                nzf.completed = True
                nzf.bytes_left = 0
                self.handle_par2(nzf, file_done=True)
                self.remove_nzf(nzf)
                logging.info('File %s added to job', filename)
        except:
            logging.debug('Bad NZB handling')
            logging.info("Traceback: ", exc_info=True)

    @property
    def pp(self):
        if self.repair is None:
            return None
        else:
            return sabnzbd.opts_to_pp(self.repair, self.unpack, self.delete)

    def set_pp(self, value):
        self.repair, self.unpack, self.delete = sabnzbd.pp_to_opts(value)
        self.save_to_disk()

    @property
    def final_name_labeled(self):
        prefix = ''
        if self.duplicate:
            prefix = T('DUPLICATE') + ' / '  # : Queue indicator for duplicate job
        if self.encrypted > 0 and self.status == 'Paused':
            prefix += T('ENCRYPTED') + ' / '  #: Queue indicator for encrypted job
        if self.oversized and self.status == 'Paused':
            prefix += T('TOO LARGE') + ' / '  # : Queue indicator for oversized job
        if self.incomplete and self.status == 'Paused':
            prefix += T('INCOMPLETE') + ' / '  # : Queue indicator for incomplete NZB
        if self.unwanted_ext and self.status == 'Paused':
            prefix += T('UNWANTED') + ' / '  # : Queue indicator for unwanted extensions
        if self.rating_filtered and self.status == 'Paused':
            prefix += Ta('FILTERED') + ' / '  # : Queue indicator for filtered
        if isinstance(self.wait, float):
            dif = int(self.wait - time.time() + 0.5)
            if dif > 0:
                prefix += T('WAIT %s sec') % dif + ' / '  # : Queue indicator for waiting URL fetch
        if (self.avg_stamp + float(cfg.propagation_delay() * 60)) > time.time() and self.priority != TOP_PRIORITY:
            wait_time = int((self.avg_stamp + float(cfg.propagation_delay() * 60) - time.time())/60 + 0.5)
            prefix += T('PROPAGATING %s min') % wait_time + ' / '  # : Queue indicator while waiting for propagtion of post
        return '%s%s' % (prefix, self.final_name)

    @property
    def final_name_pw_clean(self):
        if self.password:
            return '%s / %s' % (self.final_name, self.password)
        else:
            return self.final_name

    def set_final_name_pw(self, name, password=None):
        if isinstance(name, basestring):
            if password is not None:
                name = platform_encode(name)
                self.password = platform_encode(password)
            else:
                name, password = scan_password(platform_encode(name))
                if password is not None:
                    self.password = password

            self.final_name = sanitize_foldername(name)
            self.save_to_disk()

    def pause(self):
        self.status = Status.PAUSED
        # Prevent loss of paused state when terminated
<<<<<<< HEAD
        if self.nzo_id and self.status not in (Status.COMPLETED, Status.DELETED):
=======
        if self.nzo_id and not self.is_gone():
>>>>>>> 8abcf085
            sabnzbd.save_data(self, self.nzo_id, self.workpath)

    def resume(self):
        self.status = Status.QUEUED
        if self.encrypted > 0:
            # If user resumes after encryption warning, no more auto-pauses
            self.encrypted = 2
        if self.rating_filtered:
            # If user resumes after filtered warning, no more auto-pauses
            self.rating_filtered = 2
        # If user resumes after warning, reset duplicate/oversized/incomplete/unwanted indicators
        self.duplicate = False
        self.oversized = False
        self.incomplete = False
        if self.unwanted_ext:
            # If user resumes after "unwanted" warning, no more auto-pauses
            self.unwanted_ext = 2

    @synchronized(IO_LOCK)
    def add_parfile(self, parfile):
        if not parfile.completed and parfile not in self.files:
            self.files.append(parfile)
        if parfile.extrapars and parfile in parfile.extrapars:
            parfile.extrapars.remove(parfile)
        self.remove_extrapar(parfile)

    @synchronized(IO_LOCK)
    def remove_parset(self, setname):
        self.partable.pop(setname)

    @synchronized(IO_LOCK)
    def remove_extrapar(self, parfile):
        """ Remove par file from any/all sets """
        for _set in self.extrapars:
            if parfile in self.extrapars[_set]:
                self.extrapars[_set].remove(parfile)
            if self.partable and _set in self.partable and self.partable[_set] and parfile in self.partable[_set].extrapars:
                self.partable[_set].extrapars.remove(parfile)

    __re_quick_par2_check = re.compile(r'\.par2\W*', re.I)


    @synchronized(IO_LOCK)
    def prospective_add(self, nzf):
        """ Add par2 files to compensate for missing articles
        """
        # How many do we need?
        bad = len(self.nzo_info.get('bad_art_log', []))
        miss = len(self.nzo_info.get('missing_art_log', []))
        killed = len(self.nzo_info.get('killed_art_log', []))
        dups = len(self.nzo_info.get('dup_art_log', []))
        total_need = bad + miss + killed + dups

        # How many do we already have?
        blocks_already = 0
        for nzf_check in self.files:
            # Only par2 files have a blocks attribute
            if nzf_check.blocks:
                blocks_already = blocks_already + int_conv(nzf_check.blocks)

        # Need more?
        if not nzf.is_par2 and blocks_already < total_need:
            # We have to find the right par-set
            for parset in self.extrapars.keys():
                if parset in nzf.filename and self.extrapars[parset]:
                    extrapars_sorted = sorted(self.extrapars[parset], key=lambda x: x.blocks, reverse=True)
                    # Loop untill we have enough
                    while blocks_already < total_need and extrapars_sorted:
                        # Add the first one
                        new_nzf = extrapars_sorted.pop()
                        self.add_parfile(new_nzf)
                        self.extrapars[parset] = extrapars_sorted
                        blocks_already = blocks_already + int_conv(new_nzf.blocks)
                        logging.info('Prospectively added %s repair blocks to %s', new_nzf.blocks, self.final_name)
                    # Reset all try lists
                    self.reset_all_try_lists()
                    sabnzbd.NzbQueue.do.reset_try_list()


    def check_quality(self, req_ratio=0):
        """ Determine amount of articles present on servers
            and return (gross available, nett) bytes
        """
        need = 0L
        pars = 0L
        short = 0L
        anypars = False
        for nzf_id in self.files_table:
            nzf = self.files_table[nzf_id]
            if 0: assert isinstance(nzf, NzbFile) # Assert only for debug purposes
            if nzf.deleted:
                short += nzf.bytes_left
            if self.__re_quick_par2_check.search(nzf.subject):
                pars += nzf.bytes
                anypars = True
            else:
                need += nzf.bytes
        have = need + pars - short
        ratio = float(have) / float(max(1, need))
        if anypars:
            enough = ratio * 100.0 >= (req_ratio or float(cfg.req_completion_rate()))
        else:
            enough = have >= need
        logging.debug('Download Quality: enough=%s, have=%s, need=%s, ratio=%s', enough, have, need, ratio)
        return enough, ratio

    @synchronized(IO_LOCK)
    def set_download_report(self):
        import sabnzbd.api
        if self.avg_bps_total and self.bytes_downloaded and self.avg_bps_freq:
            # get the deltatime since the download started
            avg_bps = self.avg_bps_total / self.avg_bps_freq
            timecompleted = datetime.timedelta(seconds=self.bytes_downloaded / (avg_bps * 1024))

            seconds = timecompleted.seconds
            # find the total time including days
            totaltime = (timecompleted.days / 86400) + seconds
            self.nzo_info['download_time'] = totaltime

            # format the total time the download took, in days, hours, and minutes, or seconds.
            complete_time = format_time_string(seconds, timecompleted.days)

            msg1 = T('Downloaded in %s at an average of %sB/s') % (complete_time, to_units(avg_bps * 1024, dec_limit=1))
            msg1 += u'<br/>' + T('Age') + ': ' + sabnzbd.api.calc_age(self.avg_date, True)

            bad = self.nzo_info.get('bad_art_log', [])
            miss = self.nzo_info.get('missing_art_log', [])
            killed = self.nzo_info.get('killed_art_log', [])
            dups = self.nzo_info.get('dup_art_log', [])
            msg2 = msg3 = msg4 = msg5 = ''
            if bad:
                msg2 = (u'<br/>' + T('%s articles were malformed')) % len(bad)
            if miss:
                msg3 = (u'<br/>' + T('%s articles were missing')) % len(miss)
            if dups:
                msg4 = (u'<br/>' + T('%s articles had non-matching duplicates')) % len(dups)
            if killed:
                msg5 = (u'<br/>' + T('%s articles were removed')) % len(killed)
            msg = u''.join((msg1, msg2, msg3, msg4, msg5, ))
            self.set_unpack_info('Download', msg, unique=True)
            if self.url:
                self.set_unpack_info('Source', format_source_url(self.url), unique=True)
            servers = config.get_servers()
            if len(self.servercount) > 0:
                msgs = ['%s=%sB' % (servers[server].displayname(), to_units(self.servercount[server])) for server in self.servercount if server in servers]
                self.set_unpack_info('Servers', ', '.join(msgs), unique=True)

    @synchronized(IO_LOCK)
    def inc_log(self, log, txt):
        """ Append string txt to nzo_info element "log" """
        try:
            self.nzo_info[log].append(txt)
        except:
            self.nzo_info[log] = [txt]

    def server_allowed(self, server):
        if not server.categories:
            return False
        if "Default" in server.categories:
            return True
        if self.cat in server.categories:
            return True
        # There are no default servers, and either we have no category, or no server matches our category
        return False

    def get_article(self, server, servers):
        article = None
        nzf_remove_list = []

        for nzf in self.files:
            if 0: assert isinstance(nzf, NzbFile) # Assert only for debug purposes
            if nzf.deleted:
                logging.debug('Skipping existing file %s', nzf.filename or nzf.subject)
            else:
                # Don't try to get an article if server is in try_list of nzf
                if not nzf.server_in_try_list(server):
                    if not nzf.import_finished:
                        # Only load NZF when it's a primary server
                        # or when it's a backup server without active primaries
                        if sabnzbd.highest_server(server):
                            nzf.finish_import()
                            # Still not finished? Something went wrong...
                            if not nzf.import_finished:
                                logging.error(T('Error importing %s'), nzf)
                                nzf_remove_list.append(nzf)
                                continue
                        else:
                            continue

                    article = nzf.get_article(server, servers)
                    if article:
                        break

        # Remove all files for which admin could not be read
        for nzf in nzf_remove_list:
            nzf.deleted = True
            nzf.completed = True
            self.files.remove(nzf)
        # If cleanup emptied the active files list, end this job
        if nzf_remove_list and not self.files:
            sabnzbd.NzbQueue.do.end_job(self)

        if not article:
            # No articles for this server, block for next time
            self.add_to_try_list(server)
        return article

    @synchronized(IO_LOCK)
    def move_top_bulk(self, nzf_ids):
        self.cleanup_nzf_ids(nzf_ids)
        if nzf_ids:
            target = range(len(nzf_ids))

            while 1:
                self.move_up_bulk(nzf_ids, cleanup=False)

                pos_nzf_table = self.build_pos_nzf_table(nzf_ids)

                keys = pos_nzf_table.keys()
                keys.sort()

                if target == keys:
                    break

    @synchronized(IO_LOCK)
    def move_bottom_bulk(self, nzf_ids):
        self.cleanup_nzf_ids(nzf_ids)
        if nzf_ids:
            target = range(len(self.files) - len(nzf_ids), len(self.files))

            while 1:
                self.move_down_bulk(nzf_ids, cleanup=False)

                pos_nzf_table = self.build_pos_nzf_table(nzf_ids)

                keys = pos_nzf_table.keys()
                keys.sort()

                if target == keys:
                    break

    @synchronized(IO_LOCK)
    def move_up_bulk(self, nzf_ids, cleanup=True):
        if cleanup:
            self.cleanup_nzf_ids(nzf_ids)
        if nzf_ids:
            pos_nzf_table = self.build_pos_nzf_table(nzf_ids)

            while pos_nzf_table:
                pos = min(pos_nzf_table)
                nzf = pos_nzf_table.pop(pos)

                if pos > 0:
                    tmp_nzf = self.files[pos - 1]
                    if tmp_nzf.nzf_id not in nzf_ids:
                        self.files[pos - 1] = nzf
                        self.files[pos] = tmp_nzf

    @synchronized(IO_LOCK)
    def move_down_bulk(self, nzf_ids, cleanup=True):
        if cleanup:
            self.cleanup_nzf_ids(nzf_ids)
        if nzf_ids:
            pos_nzf_table = self.build_pos_nzf_table(nzf_ids)

            while pos_nzf_table:
                pos = max(pos_nzf_table)
                nzf = pos_nzf_table.pop(pos)

                if pos < len(self.files) - 1:
                    tmp_nzf = self.files[pos + 1]
                    if tmp_nzf.nzf_id not in nzf_ids:
                        self.files[pos + 1] = nzf
                        self.files[pos] = tmp_nzf

    # Determine if rating information (including site identifier so rating can be updated)
    # is present in metadata and if so store it
    @synchronized(IO_LOCK)
    def update_rating(self):
        if cfg.rating_enable():
            try:
                def _get_first_meta(type):
                    values = self.nzo_info.get('x-oznzb-rating-' + type, None) or self.nzo_info.get('x-rating-' + type, None)
                    return values[0] if values and isinstance(values, list) else values
                rating_types = ['url', 'host', 'video', 'videocnt', 'audio', 'audiocnt', 'voteup', 
                                'votedown', 'spam', 'confirmed-spam', 'passworded', 'confirmed-passworded']
                fields = {}
                for k in rating_types:
                    fields[k] = _get_first_meta(k)
                Rating.do.add_rating(_get_first_meta('id'), self.nzo_id, fields)
            except:
                pass

    ## end nzo.Mutators #######################################################
    ###########################################################################

    @property
    def workpath(self):
        """ Return the full path for my job-admin folder """
        return long_path(get_admin_path(self.work_name, self.futuretype))

    @property
    def downpath(self):
        """ Return the full path for my download folder """
        if self.futuretype:
            return ''
        else:
            return long_path(os.path.join(cfg.download_dir.get_path(), self.work_name))

    @property
    def group(self):
        if self.groups:
            return self.groups[0]
        else:
            return None

    @synchronized(IO_LOCK)
    def purge_data(self, keep_basic=False, del_files=False):
        """ Remove all admin info, 'keep_basic' preserves attribs and nzb """
        wpath = self.workpath
        for nzf in self.files:
            sabnzbd.remove_data(nzf.nzf_id, wpath)

        for _set in self.extrapars:
            for nzf in self.extrapars[_set]:
                sabnzbd.remove_data(nzf.nzf_id, wpath)

        for nzf in self.finished_files:
            sabnzbd.remove_data(nzf.nzf_id, wpath)

        if not self.futuretype:
            if keep_basic:
                remove_all(wpath, 'SABnzbd_nz?_*', keep_folder=True)
                remove_all(wpath, 'SABnzbd_article_*', keep_folder=True)
            else:
                remove_all(wpath, recursive=True)
            if del_files:
                remove_all(self.downpath, recursive=True)
            else:
                try:
                    os.rmdir(self.downpath)
                except:
                    pass

    def remaining(self):
        """ Return remaining bytes """
        bytes_par2 = 0
        for _set in self.extrapars:
            for nzf in self.extrapars[_set]:
                bytes_par2 += nzf.bytes_left
        # Subtract PAR2 sets and already downloaded bytes
        bytes_left = self.bytes - self.bytes_tried - bytes_par2
        return bytes_left

    def gather_info(self, full=False):
        queued_files = []
        if full:
            for _set in self.extrapars:
                for nzf in self.extrapars[_set]:
                    nzf.setname = _set
                    queued_files.append(nzf)

        return PNFO(self.repair, self.unpack, self.delete, self.script,
                self.nzo_id, self.final_name_labeled, self.password, {},
                '', self.cat, self.url,
                self.remaining(), self.bytes, self.avg_stamp, self.avg_date,
                self.finished_files if full else [],
                self.files if full else [],
                queued_files,
                self.status, self.priority,
                len(self.nzo_info.get('missing_art_log', []))
                )

    def get_nzf_by_id(self, nzf_id):
        if nzf_id in self.files_table:
            return self.files_table[nzf_id]

    @synchronized(IO_LOCK)
    def set_unpack_info(self, key, msg, set='', unique=False):
        """ Builds a dictionary containing the stage name (key) and a message
            If set is present, it will overwrite any other messages from the set of the same stage
            If unique is present, it will only have a single line message
        """
        found = False
        # Unique messages allow only one line per stage(key)
        if not unique:
            if key not in self.unpack_info:
                self.unpack_info[key] = []
            # If set is present, look for previous message from that set and replace
            if set:
                set = unicoder('[%s]' % set)
                for x in xrange(len(self.unpack_info[key])):
                    if set in self.unpack_info[key][x]:
                        self.unpack_info[key][x] = msg
                        found = True
            if not found:
                self.unpack_info[key].append(msg)
        else:
            self.unpack_info[key] = [msg]

    @synchronized(IO_LOCK)
    def set_action_line(self, action=None, msg=None):
        # Update the last check time
        sabnzbd.LAST_HISTORY_UPDATE = time.time()
        if action and msg:
            self.action_line = '%s: %s' % (action, msg)
        else:
            self.action_line = ''

    @property
    def repair_opts(self):
        return self.repair, self.unpack, self.delete

    def save_to_disk(self):
        """ Save job's admin to disk """
        self.save_attribs()
<<<<<<< HEAD
        if self.nzo_id and self.status not in (Status.COMPLETED, Status.DELETED):
=======
        if self.nzo_id and not self.is_gone():
>>>>>>> 8abcf085
            sabnzbd.save_data(self, self.nzo_id, self.workpath)

    def save_attribs(self):
        set_attrib_file(self.workpath, (self.cat, self.pp, self.script, self.priority, self.final_name, self.password, self.url))

    @synchronized(IO_LOCK)
    def build_pos_nzf_table(self, nzf_ids):
        pos_nzf_table = {}
        for nzf_id in nzf_ids:
            if nzf_id in self.files_table:
                nzf = self.files_table[nzf_id]
                pos = self.files.index(nzf)
                pos_nzf_table[pos] = nzf

        return pos_nzf_table

    @synchronized(IO_LOCK)
    def cleanup_nzf_ids(self, nzf_ids):
        for nzf_id in nzf_ids[:]:
            if nzf_id in self.files_table:
                if self.files_table[nzf_id] not in self.files:
                    nzf_ids.remove(nzf_id)
            else:
                nzf_ids.remove(nzf_id)

    def has_duplicates(self):
        """ Return (res, series)
            where "res" is True when this is a duplicate
            where "series" is True when this is an episode
        """
        series = False
        no_dupes = cfg.no_dupes()
        no_series_dupes = cfg.no_series_dupes()

        # abort logic if dupe check is off for both nzb+series
        if not no_dupes and not no_series_dupes:
            return False, False

        res = False
        history_db = HistoryDB()

        # dupe check off nzb contents
        if no_dupes:
            res = history_db.have_md5sum(self.md5sum)
            logging.debug('Dupe checking NZB in history: filename=%s, md5sum=%s, result=%s', self.filename, self.md5sum, res)
            if not res and cfg.backup_for_duplicates():
                res = sabnzbd.backup_exists(self.filename)
                logging.debug('Dupe checking NZB against backup: filename=%s, result=%s', self.filename, res)
        # dupe check off nzb filename
        if not res and no_series_dupes:
            series, season, episode, dummy = sabnzbd.newsunpack.analyse_show(self.final_name)
            res = history_db.have_episode(series, season, episode)
            series = res
            logging.debug('Dupe checking series+season+ep in history: series=%s, season=%s, episode=%s, result=%s', series, season, episode, res)

        history_db.close()
        return res, series

    def is_gone(self):
        """ Is this job still going somehow? """
        return self.status in (Status.COMPLETED, Status.DELETED, Status.FAILED)

    def __getstate__(self):
        """ Save to pickle file, selecting attributes """
        dict_ = {}
        for item in NzbObjectSaver:
            dict_[item] = self.__dict__[item]
        return dict_

    def __setstate__(self, dict_):
        """ Load from pickle file, selecting attributes """
        for item in NzbObjectSaver:
            try:
                self.__dict__[item] = dict_[item]
            except KeyError:
                # Handle new attributes
                self.__dict__[item] = None
        self.pp_active = False
        self.avg_stamp = time.mktime(self.avg_date.timetuple())
        self.wait = None
        self.to_be_removed = False
        if self.meta is None:
            self.meta = {}
        if self.servercount is None:
            self.servercount = {}
        if self.bytes_tried is None:
            # Fill with old info
            self.bytes_tried = 0
            for nzf in self.finished_files:
                # Emulate behavior of 1.0.x
                self.bytes_tried += nzf.bytes
            for nzf in self.files:
                self.bytes_tried += nzf.bytes - nzf.bytes_left
        TryList.__init__(self)

    def __repr__(self):
        return "<NzbObject: filename=%s>" % self.filename


def nzf_get_filename(nzf):
    """ Return filename, if the filename not set, try the
        the full subject line instead. Can produce non-ideal results
    """
    name = nzf.filename
    if not name:
        name = nzf.subject
    if not name:
        name = ''
    return name.lower()


def get_ext_list():
    """ Return priority extension list, with extensions starting with a period """
    exts = []
    for ext in cfg.prio_sort_list():
        ext = ext.strip()
        if not ext.startswith('.'):
            ext = '.' + ext
        exts.append(ext)
    return exts


def ext_on_list(name, lst):
    """ Return True if `name` contains any extension in `lst` """
    for ext in lst:
        if name.rfind(ext) >= 0:
            return True
    return False


def nzf_cmp_date(nzf1, nzf2):
    """ Compare files based on date, but give vol-par files preference.
        Wrapper needed, because `cmp` function doesn't handle extra parms.
    """
    return nzf_cmp_name(nzf1, nzf2, name=False)


def nzf_cmp_name(nzf1, nzf2, name=True):
    # The comparison will sort .par2 files to the top of the queue followed by .rar files,
    # they will then be sorted by name.
    name1 = nzf_get_filename(nzf1)
    name2 = nzf_get_filename(nzf2)

    # Determine vol-pars
    is_par1 = '.vol' in name1 and '.par2' in name1
    is_par2 = '.vol' in name2 and '.par2' in name2

    # mini-par2 in front
    if not is_par1 and name1.endswith('.par2'):
        return -1
    if not is_par2 and name2.endswith('.par2'):
        return 1

    # vol-pars go to the back
    if is_par1 and not is_par2:
        return 1
    if is_par2 and not is_par1:
        return -1

    # Anything with a priority extention goes first
    ext_list = get_ext_list()
    if ext_list:
        onlist1 = ext_on_list(name1, ext_list)
        onlist2 = ext_on_list(name2, ext_list)
        if onlist1 and not onlist2:
            return -1
        if onlist2 and not onlist1:
            return 1

    if name:
        # Prioritise .rar files above any other type of file (other than vol-par)
        # Useful for nzb streaming
        RE_RAR = re.compile(r'(\.rar|\.r\d\d|\.s\d\d|\.t\d\d|\.u\d\d|\.v\d\d)$', re.I)
        m1 = RE_RAR.search(name1)
        m2 = RE_RAR.search(name2)
        if m1 and not (is_par2 or m2):
            return -1
        elif m2 and not (is_par1 or m1):
            return 1
        # Force .rar to come before 'r00'
        if m1 and m1.group(1) == '.rar':
            name1 = name1.replace('.rar', '.r//')
        if m2 and m2.group(1) == '.rar':
            name2 = name2.replace('.rar', '.r//')
        return cmp(name1, name2)
    else:
        # Do date comparision
        return cmp(nzf1.date, nzf2.date)


def split_filename(name):
    """ Remove ".nzb" """
    name = name.strip()
    if name.find('://') < 0:
        m = RE_NORMAL.match(name)
        if m:
            return m.group(1).rstrip('.').strip()
        else:
            return name.strip()
        return ''
    else:
        return name.strip()


def scan_password(name):
    """ Get password (if any) from the title """
    if 'http://' in name or 'https://' in name:
        return name, None

    braces = name.find('{{')
    if braces < 0:
        braces = len(name)
    slash = name.find('/')

    # Look for name/password, but make sure that '/' comes before any {{
    if slash >= 0 and slash < braces and 'password=' not in name:
        return name[:slash].strip('. '), name[slash + 1:]

    # Look for "name password=password"
    pw = name.find('password=')
    if pw >= 0:
        return name[:pw].strip('. '), name[pw + 9:]

    # Look for name{{password}}
    if braces < len(name) and name.endswith('}}'):
        return name[:braces].strip('. '), name[braces + 2:len(name) - 2]

    # Look again for name/password
    if slash >= 0:
        return name[:slash].strip('. '), name[slash + 1:]

    # No password found
    return name, None


def get_attrib_file(path, size):
    """ Read job's attributes from file """
    attribs = []
    path = os.path.join(path, ATTRIB_FILE)
    try:
        f = open(path, 'r')
    except:
        return [None for unused in xrange(size)]

    for unused in xrange(size):
        line = f.readline().strip('\r\n ')
        if line:
            if line.lower() == 'none':
                line = None
            try:
                line = int(line)
            except:
                pass
            attribs.append(line)
        else:
            attribs.append(None)
    f.close()
    return attribs


def set_attrib_file(path, attribs):
    """ Write job's attributes to file """
    path = os.path.join(path, ATTRIB_FILE)
    try:
        f = open(path, 'w')
    except:
        return

    for item in attribs:
        f.write('%s\n' % item)
    f.close()


def analyse_par2(name):
    """ Check if file is a par2-file and determine vol/block
        return head, vol, block
        head is empty when not a par2 file
    """
    head = None
    vol = block = 0
    if name and not REJECT_PAR2_RE.search(name):
        m = PROBABLY_PAR2_RE.search(name)
        if m:
            head = m.group(1)
            vol = m.group(2)
            block = m.group(3)
        elif name.lower().find('.par2') > 0:
            head = os.path.splitext(name)[0].strip()
        else:
            head = None
    return head, vol, block


def name_extractor(subject):
    """ Try to extract a file name from a subject line, return `subject` if in doubt """
    result = subject
    for name in re.findall(SUBJECT_FN_MATCHER, subject):
        name = name.strip(' "')
        if name and RE_NORMAL_NAME.search(name):
            result = name
    return platform_encode(result)


def matcher(pattern, txt):
    """ Return True if `pattern` is sufficiently equal to `txt` """
    if txt.endswith(pattern):
        txt = txt[:txt.rfind(pattern)].strip()
        return (not txt) or txt.endswith('"')
    else:
        return False<|MERGE_RESOLUTION|>--- conflicted
+++ resolved
@@ -1175,11 +1175,7 @@
     def pause(self):
         self.status = Status.PAUSED
         # Prevent loss of paused state when terminated
-<<<<<<< HEAD
-        if self.nzo_id and self.status not in (Status.COMPLETED, Status.DELETED):
-=======
         if self.nzo_id and not self.is_gone():
->>>>>>> 8abcf085
             sabnzbd.save_data(self, self.nzo_id, self.workpath)
 
     def resume(self):
@@ -1596,11 +1592,7 @@
     def save_to_disk(self):
         """ Save job's admin to disk """
         self.save_attribs()
-<<<<<<< HEAD
-        if self.nzo_id and self.status not in (Status.COMPLETED, Status.DELETED):
-=======
         if self.nzo_id and not self.is_gone():
->>>>>>> 8abcf085
             sabnzbd.save_data(self, self.nzo_id, self.workpath)
 
     def save_attribs(self):
