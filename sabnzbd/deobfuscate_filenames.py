#!/usr/bin/python3 -OO
# Copyright 2007-2024 by The SABnzbd-Team (sabnzbd.org)
#
# This program is free software; you can redistribute it and/or
# modify it under the terms of the GNU General Public License
# as published by the Free Software Foundation; either version 2
# of the License, or (at your option) any later version.
#
# This program is distributed in the hope that it will be useful,
# but WITHOUT ANY WARRANTY; without even the implied warranty of
# MERCHANTABILITY or FITNESS FOR A PARTICULAR PURPOSE.  See the
# GNU General Public License for more details.
#
# You should have received a copy of the GNU General Public License
# along with this program; if not, write to the Free Software
# Foundation, Inc., 51 Franklin Street, Fifth Floor, Boston, MA  02110-1301, USA.

"""

Deobfuscation post-processing script:

Will check in the completed job folder if maybe there are par2 files,
for example "rename.par2", and use those to rename the files.
If there is no "rename.par2" available, it will rename large, not-excluded
files to the job-name in the queue if the filename looks obfuscated

Based on work by P1nGu1n

"""
import glob
import hashlib
import logging
import os
import re

import sabnzbd
from sabnzbd.filesystem import get_unique_filename, renamer, get_ext, get_basename
from sabnzbd.par2file import is_parfile, parse_par2_file
import sabnzbd.utils.file_extension as file_extension
from sabnzbd.misc import match_str
from sabnzbd.constants import IGNORED_MOVIE_FOLDERS
from typing import List

# Files to exclude and minimal file size for renaming
EXCLUDED_FILE_EXTS = (".vob", ".rar", ".par2", ".mts", ".m2ts", ".cpi", ".clpi", ".mpl", ".mpls", ".bdm", ".bdmv")
MIN_FILE_SIZE = 10 * 1024 * 1024


def decode_par2(parfile: str) -> List[str]:
    """Parse a par2 file and rename files listed in the par2 to their real name. Return list of generated files"""
    # Check if really a par2 file
    if not is_parfile(parfile):
        logging.info("Par2 file %s was not really a par2 file")
        return []

    # Parse the par2 file
    md5of16k = {}
    parse_par2_file(parfile, md5of16k)

    # Parse all files in the folder
    dirname = os.path.dirname(parfile)
    new_files = []  # list of new files generated
    for fn in os.listdir(dirname):
        filepath = os.path.join(dirname, fn)
        # Only check files
        if os.path.isfile(filepath):
            with open(filepath, "rb") as fileToMatch:
                first16k_data = fileToMatch.read(16384)

            # Check if we have this hash and the filename is different
            file_md5of16k = hashlib.md5(first16k_data).digest()
            if file_md5of16k in md5of16k and fn != md5of16k[file_md5of16k]:
                new_path = os.path.join(dirname, md5of16k[file_md5of16k])
                # Make sure it's a unique name
                unique_filename = get_unique_filename(new_path)
                renamer(filepath, unique_filename)
                new_files.append(unique_filename)
    return new_files


def recover_par2_names(filelist: List[str]) -> List[str]:
    """Find par2 files and use them for renaming"""
    # Check that files exists
    filelist = [f for f in filelist if os.path.isfile(f)]
    # Search for par2 files in the filelist
    par2_files = [f for f in filelist if f.endswith(".par2")]
    # Found any par2 files we can use?
    if not par2_files:
        logging.debug("No additional par2 files found to process")
    else:
        # Run par2 from SABnzbd on them
        for par2_file in par2_files:
            # Analyse data and analyse result
            logging.debug("Deobfuscate par2: handling %s", par2_file)
            new_files = decode_par2(par2_file)
            if new_files:
                logging.debug("Deobfuscate par2 repair/verify finished")
                filelist += new_files
                filelist = [f for f in filelist if os.path.isfile(f)]
            else:
                logging.debug("Deobfuscate par2 repair/verify did not find anything to rename")
    return filelist


def is_probably_obfuscated(myinputfilename: str) -> bool:
    """Returns boolean if filename is likely obfuscated. Default: True, so obfuscated
    myinputfilename (string) can be a plain file name, or a full path"""

    # Find filebasename
    path, filename = os.path.split(myinputfilename)
    filebasename, fileextension = os.path.splitext(filename)
    logging.debug("Checking: %s", filebasename)

    # First: the patterns that are certainly obfuscated:

    # ...blabla.H.264/b082fa0beaa644d3aa01045d5b8d0b36.mkv is certainly obfuscated
    if re.findall(r"^[a-f0-9]{32}$", filebasename):
        logging.debug("Obfuscated: 32 hex digit")
        # exactly 32 hex digits, so:
        return True

    # 0675e29e9abfd2.f7d069dab0b853283cc1b069a25f82.6547
    if re.findall(r"^[a-f0-9.]{40,}$", filebasename):
        logging.debug("Obfuscated: starting with 40+ lower case hex digits and/or dots")
        return True

    # "[BlaBla] something [More] something 5937bc5e32146e.bef89a622e4a23f07b0d3757ad5e8a.a02b264e [Brrr]"
    # So: square brackets plus 30+ hex digit
    if re.findall(r"[a-f0-9]{30}", filebasename) and len(re.findall(r"\[\w+\]", filebasename)) >= 2:
        logging.debug("Obfuscated: square brackets plus a 30+ hex")
        return True

    # /some/thing/abc.xyz.a4c567edbcbf27.BLA is certainly obfuscated
    if re.findall(r"^abc\.xyz", filebasename):
        logging.debug("Obfuscated: starts with 'abc.xyz'")
        # ... which we consider as obfuscated:
        return True

    # Then: patterns that are not obfuscated but typical, clear names:

    # these are signals for the obfuscation versus non-obfuscation
    decimals = sum(1 for c in filebasename if c.isnumeric())
    upperchars = sum(1 for c in filebasename if c.isupper())
    lowerchars = sum(1 for c in filebasename if c.islower())
    spacesdots = sum(1 for c in filebasename if c == " " or c == "." or c == "_")  # space-like symbols

    # Example: "Great Distro"
    if upperchars >= 2 and lowerchars >= 2 and spacesdots >= 1:
        logging.debug("Not obfuscated: upperchars >= 2 and lowerchars >= 2  and spacesdots >= 1")
        return False

    # Example: "this is a download"
    if spacesdots >= 3:
        logging.debug("Not obfuscated: spacesdots >= 3")
        return False

    # Example: "Beast 2020"
    if (upperchars + lowerchars >= 4) and decimals >= 4 and spacesdots >= 1:
        logging.debug("Not obfuscated: (upperchars + lowerchars >= 4) and decimals > 3 and spacesdots > 1")
        return False

    # Example: "Catullus", starts with a capital, and most letters are lower case
    if filebasename[0].isupper() and lowerchars > 2 and upperchars / lowerchars <= 0.25:
        logging.debug("Not obfuscated: starts with a capital, and most letters are lower case")
        return False

    # Finally: default to obfuscated:
    logging.debug("Obfuscated (default)")
    return True  # default is obfuscated


def first_file_is_much_bigger(filelist):
    # returns True if first file is much bigger than second file
    # Note: input parameter filelist must ordered on size!
    try:
        factor = os.path.getsize(filelist[0]) / os.path.getsize(filelist[1])
        if factor > 3:
            return True
        else:
            return False
    except:
        # no second file at all
        return True


def deobfuscate(nzo, filelist: List[str], usefulname: str):
    """
    For files in filelist:
    1. if a file has no meaningful extension, add it (for example ".txt" or ".png")
    2. pick biggest file (and its lookalikes), and deobfuscate (if needed), to usefulname

    Typical cases for step 2:

    Case 1:

    bla.iso (1000MB, so much bigger than next biggest file)
    bla-sample.iso (100MB)
    bla.txt (1MB)
    something.txt (1MB)

    Because "bla" (of biggest file bla.iso) looks meaningless / obfuscated, we rename these files to

    Nice_Name_1234.iso
    Nice_Name_1234-sample.iso
    Nice_Name_1234.txt
    something.txt (no renaming)

    Case 2:

    one.bin (10MB)
    two.bin (12MB)
    three.bin (8MB)

    No renaming, because the biggest file (12MB) is not much bigger than the second biggest file (10MB)

    Case 3:

    Great_File_1969.iso (1000MB)

    No renaming because the filename looks OK already (not obfuscated)

    """

    # Can't be imported directly due to circular import
    nzo: sabnzbd.nzbstuff.NzbObject

    # to be sure, only keep really existing files and remove any duplicates:
    filelist = set(f for f in filelist if os.path.isfile(f))

    # Do not deobfuscate/rename anything if there is a typical DVD or Bluray directory:
    ignored_movie_folders_with_dir_sep = tuple(os.path.sep + f + os.path.sep for f in IGNORED_MOVIE_FOLDERS)
    match_ignored_movie_folders = [f for f in filelist if match_str(f, ignored_movie_folders_with_dir_sep)]
    if match_ignored_movie_folders:
        logging.info(
            "Skipping deobfuscation because of DVD/Bluray directory name(s), like: %s",
            str(match_ignored_movie_folders)[:200],
        )
        nzo.set_unpack_info("Deobfuscate", T("Deobfuscate skipped due to DVD/Bluray directories"))
        return

    # If needed, add a useful extension (by looking at file contents)
    # Example: if 'kjladsflkjadf.adsflkjads' is probably a PNG, rename to 'kjladsflkjadf.adsflkjads.png'
    newlist = []
    nr_ext_renamed = 0
    for file in filelist:
        if file_extension.has_popular_extension(file):
            # common extension, like .doc or .iso, so assume OK and change nothing
            logging.debug("Extension of %s looks common", file)
            newlist.append(file)
        else:
            # uncommon (so: obfuscated) extension
            new_extension_to_add = file_extension.what_is_most_likely_extension(file)
            if new_extension_to_add:
                new_name = get_unique_filename("%s%s" % (file, new_extension_to_add))
                logging.info("Deobfuscate renaming (adding extension) %s to %s", file, new_name)
                renamer(file, new_name)
                newlist.append(new_name)
                nr_ext_renamed += 1
            else:
                # no new extension found
                newlist.append(file)

    if nr_ext_renamed:
        nzo.set_unpack_info("Deobfuscate", T("Deobfuscate corrected the extension of %d file(s)") % nr_ext_renamed)
        filelist = newlist

    logging.debug("Trying to see if there are qualifying files to be deobfuscated")
    nr_files_renamed = 0

    # We pick the biggest file ... probably the most important file
    # so sort filelist on size:
    filelist = sorted(filelist, key=os.path.getsize, reverse=True)
    if filelist:
        biggest_file = filelist[0]
    else:
        biggest_file = None
    if not biggest_file or not os.path.isfile(biggest_file):
        # no file found, which is weird
        logging.info("No file given, or not found (%s)", biggest_file)
        return
    logging.debug("Deobfuscate inspecting biggest file%s", biggest_file)
    if not first_file_is_much_bigger(filelist):
        logging.debug("%s excluded from deobfuscation because it is not much bigger than other file(s)", biggest_file)
        return
    if get_ext(biggest_file) in EXCLUDED_FILE_EXTS:
        logging.debug("%s excluded from deobfuscation because of excluded extension", biggest_file)
        return
    if not is_probably_obfuscated(biggest_file):
        logging.debug("%s excluded from deobfuscation because filename does not look obfuscated", biggest_file)
        return

    # if we get here, the biggest_file is relatively big, has no excluded extension, and is obfuscated
    # Rename the biggest_file and make sure the new filename is unique
    path, file = os.path.split(biggest_file)
    # construct new_name: <path><usefulname><extension>
    new_name = get_unique_filename("%s%s" % (os.path.join(path, usefulname), get_ext(biggest_file)))
    logging.info("Deobfuscate renaming %s to %s", biggest_file, new_name)
    renamer(biggest_file, new_name)
    nr_files_renamed += 1

    # Now find other files with the same basename in filelist, and rename them in the same way:
    basedirfile = get_basename(biggest_file)  # something like "/home/this/myiso"
    for otherfile in filelist:
        if otherfile.startswith(basedirfile) and os.path.isfile(otherfile):
            # yes, same basedirfile, only different ending
            remaining_ending = otherfile.replace(basedirfile, "")  # might be long ext, like ".dut.srt" or "-sample.iso"
            new_name = get_unique_filename("%s%s" % (os.path.join(path, usefulname), remaining_ending))
            logging.info("Deobfuscate renaming %s to %s", otherfile, new_name)
            # Rename and make sure the new filename is unique
            renamer(otherfile, new_name)
            nr_files_renamed += 1

    if nr_files_renamed:
        nzo.set_unpack_info("Deobfuscate", T("Deobfuscate renamed %d file(s)") % nr_files_renamed)


def without_extension(fullpathfilename):
    return os.path.splitext(fullpathfilename)[0]


def deobfuscate_subtitles(directory):
    """
    Find .srt subtitle files, and rename to match largest file

<<<<<<< HEAD
    Some_Big_File_2024.mp4      #### largest file
    Some_Big_File_2024.srt      # no renaming wanted
    Some_Big_File_2024.ger.srt  # no renaming wanted
    14_English.srt              # to be renamed
    dut.srt                     # to be renamed
    Something.else.txt          # no renaming wanted, because no .srt
=======
    Some_Big_File_2024.mp4       #### largest file
    Some_Big_File_2024.srt       # no renaming wanted
    Some_Big_File_2024.ger.srt   # no renaming wanted
    14_English.srt
    dut.srt
    Something.else.txt           # no renaming wanted, because no .srt
>>>>>>> a2bf3f25

    will result in

    Some_Big_File_2024.mp4
    Some_Big_File_2024.srt
    Some_Big_File_2024.ger.srt
    Some_Big_File_2024.14.English.srt   # renamed by prepending base name (and replacing _)
    Some_Big_File_2024.dut.srt          # renamed by prepending base name
    Something.else.txt

    """

    largest_file = max(
        (os.path.join(root, file) for root, dirs, files in os.walk(directory) for file in files), key=os.path.getsize
<<<<<<< HEAD
    )  # full path, so something like /some/dir/subdir/Some_Big_File_2024.mp4
    largest_without_ext = without_extension(largest_file)  # get full path base name of largest file
    logging.debug(f"Largest_file {largest_file} with base {largest_without_ext}")
=======
    )  # /blabla/bla/subdir/Biggest_File.mp4
    largest_without_ext = without_extension(largest_file)  # get base name of largest file
    logging.debug(f"Largest_file {largest_file} with base named {largest_without_ext}")
>>>>>>> a2bf3f25

    # get srt files:
    srt_files = glob.glob(os.path.join(directory, "*.srt"))
    for srt_file in srt_files:
        if without_extension(srt_file).startswith(largest_without_ext):
            # already the same start as the largest file, so skip
            continue
        # not the same start, so rename the srt file
        filename_only = os.path.basename(srt_file)  # like "14_English.srt", so no path
        filename_only = filename_only.replace("_", ".")  # replace underscore with dot
        # now put that name after the base name of the biggestfile:
        new_full_name = f"{largest_without_ext}.{filename_only}"  # put (renamed) srt behind that
        unique_filename = get_unique_filename(new_full_name)  # make sure it's really unique
        logging.debug(f"Renaming subtitle {srt_file} to {unique_filename}")
        renamer(srt_file, unique_filename)  # ... and rename actual file on disk<|MERGE_RESOLUTION|>--- conflicted
+++ resolved
@@ -322,21 +322,12 @@
     """
     Find .srt subtitle files, and rename to match largest file
 
-<<<<<<< HEAD
-    Some_Big_File_2024.mp4      #### largest file
+    Some_Big_File_2024.mp4      # largest file
     Some_Big_File_2024.srt      # no renaming wanted
     Some_Big_File_2024.ger.srt  # no renaming wanted
     14_English.srt              # to be renamed
     dut.srt                     # to be renamed
     Something.else.txt          # no renaming wanted, because no .srt
-=======
-    Some_Big_File_2024.mp4       #### largest file
-    Some_Big_File_2024.srt       # no renaming wanted
-    Some_Big_File_2024.ger.srt   # no renaming wanted
-    14_English.srt
-    dut.srt
-    Something.else.txt           # no renaming wanted, because no .srt
->>>>>>> a2bf3f25
 
     will result in
 
@@ -351,17 +342,11 @@
 
     largest_file = max(
         (os.path.join(root, file) for root, dirs, files in os.walk(directory) for file in files), key=os.path.getsize
-<<<<<<< HEAD
     )  # full path, so something like /some/dir/subdir/Some_Big_File_2024.mp4
     largest_without_ext = without_extension(largest_file)  # get full path base name of largest file
     logging.debug(f"Largest_file {largest_file} with base {largest_without_ext}")
-=======
-    )  # /blabla/bla/subdir/Biggest_File.mp4
-    largest_without_ext = without_extension(largest_file)  # get base name of largest file
-    logging.debug(f"Largest_file {largest_file} with base named {largest_without_ext}")
->>>>>>> a2bf3f25
-
-    # get srt files:
+
+    # get srt files and handle them one by one
     srt_files = glob.glob(os.path.join(directory, "*.srt"))
     for srt_file in srt_files:
         if without_extension(srt_file).startswith(largest_without_ext):
