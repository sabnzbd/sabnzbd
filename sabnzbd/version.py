# This file will be patched by setup.py
# The __version__ should be set to the branch name
# Leave __baseline__ set to unknown to enable setting commit-hash
# (e.g. "develop" or "1.2.x")

# You MUST use double quotes (so " and not ')
# Do not forget to update the appdata file for every major release!

<<<<<<< HEAD
__version__ = "4.0.3"
__baseline__ = "94b42e05978f560e8d6a5b11e49a97553f43ef1e"
=======
__version__ = "4.1.0"
__baseline__ = "unknown"
>>>>>>> 8e0e3cf3
<|MERGE_RESOLUTION|>--- conflicted
+++ resolved
@@ -6,10 +6,5 @@
 # You MUST use double quotes (so " and not ')
 # Do not forget to update the appdata file for every major release!
 
-<<<<<<< HEAD
-__version__ = "4.0.3"
-__baseline__ = "94b42e05978f560e8d6a5b11e49a97553f43ef1e"
-=======
 __version__ = "4.1.0"
-__baseline__ = "unknown"
->>>>>>> 8e0e3cf3
+__baseline__ = "unknown"