--- conflicted
+++ resolved
@@ -6,10 +6,5 @@
 # You MUST use double quotes (so " and not ')
 # Do not forget to update the appdata file for every major release!
 
-<<<<<<< HEAD
-__version__ = "4.5.4"
-__baseline__ = "abcca19820b6544d9e104374c553b82b1b5d2e8f"
-=======
 __version__ = "4.5.5"
-__baseline__ = "unknown"
->>>>>>> 77f7490a
+__baseline__ = "unknown"