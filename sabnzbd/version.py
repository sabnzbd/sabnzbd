# This file will be patched by setup.py
# The __version__ should be set to the branch name
# (e.g. "develop" or "1.2.x")

# You MUST use double quotes (so " and not ')

<<<<<<< HEAD
__version__ = "1.2.3"
__baseline__ = "d34e14370c49080b950e390904311f0f5e92b657"
=======
__version__ = "2.0.0-develop"
__baseline__ = "unknown"
>>>>>>> 55c4bef5
<|MERGE_RESOLUTION|>--- conflicted
+++ resolved
@@ -4,10 +4,5 @@
 
 # You MUST use double quotes (so " and not ')
 
-<<<<<<< HEAD
-__version__ = "1.2.3"
-__baseline__ = "d34e14370c49080b950e390904311f0f5e92b657"
-=======
 __version__ = "2.0.0-develop"
-__baseline__ = "unknown"
->>>>>>> 55c4bef5
+__baseline__ = "unknown"