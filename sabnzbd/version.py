--- conflicted
+++ resolved
@@ -5,10 +5,5 @@
 
 # You MUST use double quotes (so " and not ')
 
-<<<<<<< HEAD
-__version__ = "3.7.0"
-__baseline__ = "fecae722670db4d8c1491932c0a664bce12f1cdc"
-=======
 __version__ = "3.7.1"
-__baseline__ = "unknown"
->>>>>>> d3c91f15
+__baseline__ = "unknown"