# This file will be patched by setup.py
# The __version__ should be set to the branch name
# Leave __baseline__ set to unknown to enable setting commit-hash
# (e.g. "develop" or "1.2.x")

# You MUST use double quotes (so " and not ')

<<<<<<< HEAD
__version__ = "4.0.0"
__baseline__ = "c27c9564cf424e898e85fb1e393d6aeadef63deb"
=======
__version__ = "4.0.1"
__baseline__ = "unknown"
>>>>>>> d8c02203
<|MERGE_RESOLUTION|>--- conflicted
+++ resolved
@@ -5,10 +5,5 @@
 
 # You MUST use double quotes (so " and not ')
 
-<<<<<<< HEAD
-__version__ = "4.0.0"
-__baseline__ = "c27c9564cf424e898e85fb1e393d6aeadef63deb"
-=======
 __version__ = "4.0.1"
-__baseline__ = "unknown"
->>>>>>> d8c02203
+__baseline__ = "unknown"