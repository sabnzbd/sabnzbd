#!/usr/bin/python -OO
# Copyright 2008-2012 The SABnzbd-Team <team@sabnzbd.org>
#
# This program is free software; you can redistribute it and/or
# modify it under the terms of the GNU General Public License
# as published by the Free Software Foundation; either version 2
# of the License, or (at your option) any later version.
#
# This program is distributed in the hope that it will be useful,
# but WITHOUT ANY WARRANTY; without even the implied warranty of
# MERCHANTABILITY or FITNESS FOR A PARTICULAR PURPOSE.  See the
# GNU General Public License for more details.
#
# You should have received a copy of the GNU General Public License
# along with this program; if not, write to the Free Software
# Foundation, Inc., 51 Franklin Street, Fifth Floor, Boston, MA  02110-1301, USA.

from sabnzbd.version import __version__, __baseline__
__configversion__ = 18
__queueversion__ = 8

import os
import logging
import datetime
import tempfile
import cPickle, pickle
import zipfile
import glob
import gzip
import subprocess
import time
import cherrypy
from threading import RLock, Lock, Condition, Thread
try:
    import sleepless
except ImportError:
    sleepless = None

#------------------------------------------------------------------------
# Determine platform flags

WIN32 = DARWIN = DARWIN_INTEL = POSIX = FOUNDATION = WIN64 = False
KERNEL32 = None

if os.name == 'nt':
    WIN32 = True
    try:
        import ctypes
        KERNEL32 = ctypes.windll.LoadLibrary("Kernel32.dll")
    except:
        pass
elif os.name == 'posix':
    ORG_UMASK = os.umask(18)
    os.umask(ORG_UMASK)
    POSIX = True
    import platform
    if platform.system().lower() == 'darwin':
        DARWIN = True
        try:
            import Foundation
            FOUNDATION = True
        except:
            pass
        if platform.machine() == 'i386':
            DARWIN_INTEL = True
if DARWIN:
    DARWIN_ML = [int(n) for n in platform.mac_ver()[0].split('.')] >= [10, 8]
else:
    DARWIN_ML = False

#------------------------------------------------------------------------

from sabnzbd.nzbqueue import NzbQueue
from sabnzbd.postproc import PostProcessor
from sabnzbd.downloader import Downloader
from sabnzbd.assembler import Assembler
from sabnzbd.newzbin import Bookmarks, MSGIDGrabber
import sabnzbd.misc as misc
import sabnzbd.powersup as powersup
from sabnzbd.dirscanner import DirScanner,  ProcessArchiveFile, ProcessSingleFile
from sabnzbd.urlgrabber import URLGrabber
import sabnzbd.scheduler as scheduler
import sabnzbd.rss as rss
import sabnzbd.emailer as emailer
from sabnzbd.articlecache import ArticleCache
import sabnzbd.newsunpack
import sabnzbd.encoding as encoding
import sabnzbd.config as config
from sabnzbd.bpsmeter import BPSMeter
import sabnzbd.cfg as cfg
import sabnzbd.database
import sabnzbd.lang as lang
import sabnzbd.api
from sabnzbd.decorators import *
from sabnzbd.constants import *

LINUX_POWER = powersup.HAVE_DBUS

START = datetime.datetime.now()

MY_NAME = None
MY_FULLNAME = None
NEW_VERSION = None
DIR_HOME = None
DIR_APPDATA = None
DIR_LCLDATA = None
DIR_PROG = None
DIR_INTERFACES = None
DIR_LANGUAGE = None
DIR_PID = None

QUEUECOMPLETE = None #stores the nice name of the action
QUEUECOMPLETEACTION = None #stores the name of the function to be called
QUEUECOMPLETEARG = None #stores an extra arguments that need to be passed

DAEMON = None

LOGFILE = None
WEBLOGFILE = None
LOGHANDLER = None
GUIHANDLER = None
LOG_ALL = False
AMBI_LOCALHOST = False
WIN_SERVICE = None      # Instance of our Win32 Service Class
BROWSER_URL = None
CMDLINE = ''  # Rendering of original command line arguments

WEB_DIR = None
WEB_DIR2 = None
WEB_DIRC = None
WIZARD_DIR = None
WEB_COLOR = None
WEB_COLOR2 = None
SABSTOP = False
RESTART_REQ = False
PAUSED_ALL = False
OLD_QUEUE = False
SCHED_RESTART = False # Set when restarted through scheduler
WINTRAY = None # Thread for the Windows SysTray icon
WEBUI_READY = False

__INITIALIZED__ = False
__SHUTTING_DOWN__ = False



################################################################################
# Table to map 0.5.x style language code to new style
LANG_MAP = {
    'de-de' : 'de',
    'dk-da' : 'da', # Should have been "da-dk"
    'fr-fr' : 'fr',
    'nl-du' : 'nl', # Should have been "du-nl"
    'no-no' : 'nb', # Norsk Bokmal
    'sv-se' : 'sv',
    'us-en' : 'en'  # Should have been "en-us"
}


################################################################################
# Signal Handler                                                               #
################################################################################
def sig_handler(signum = None, frame = None):
    global SABSTOP, WINTRAY
    if sabnzbd.WIN32 and type(signum) != type(None) and DAEMON and signum==5:
        # Ignore the "logoff" event when running as a Win32 daemon
        return True
    if type(signum) != type(None):
        logging.warning(Ta('Signal %s caught, saving and exiting...'), signum)
    try:
        save_state(flag=True)
    finally:
        if sabnzbd.WIN32:
            from util.apireg import del_connection_info
            del_connection_info()
            if sabnzbd.WINTRAY:
                sabnzbd.WINTRAY.terminate = True
                time.sleep(0.5)
        else:
            pid_file()
        SABSTOP = True
        os._exit(0)


################################################################################
# Initializing                                                                 #
################################################################################

INIT_LOCK = Lock()

def connect_db(thread_index):
    # Create a connection and store it in the current thread
    cherrypy.thread_data.history_db = sabnzbd.database.get_history_handle()


@synchronized(INIT_LOCK)
def initialize(pause_downloader = False, clean_up = False, evalSched=False, repair=0):
    global __INITIALIZED__, __SHUTTING_DOWN__,\
           LOGFILE, WEBLOGFILE, LOGHANDLER, GUIHANDLER, AMBI_LOCALHOST, WAITEXIT, \
           DAEMON, MY_NAME, MY_FULLNAME, NEW_VERSION, \
           DIR_HOME, DIR_APPDATA, DIR_LCLDATA, DIR_PROG , DIR_INTERFACES, \
           DARWIN, RESTART_REQ, OLD_QUEUE

    if __INITIALIZED__:
        return False

    __SHUTTING_DOWN__ = False

    ### Set global database connection for Web-UI threads
    cherrypy.engine.subscribe('start_thread', connect_db)

    ### Paused?
    pause_downloader = pause_downloader or cfg.start_paused()

    ### Clean-up, if requested
    if clean_up:
        # Old cache folder
        misc.remove_all(cfg.cache_dir.get_path(), '*.sab')
        misc.remove_all(cfg.cache_dir.get_path(), 'SABnzbd_*')
        # New admin folder
        misc.remove_all(cfg.admin_dir.get_path(), '*.sab')

    ### Optionally wait for "incomplete" to become online
    if cfg.wait_for_dfolder():
        wait_for_download_folder()
    else:
        cfg.download_dir.set(cfg.download_dir(), create=True)
    cfg.download_dir.set_create(True)

    ### Set access rights for "incomplete" base folder
    misc.set_permissions(cfg.download_dir.get_path(), recursive=False)

    ### If dirscan_dir cannot be created, set a proper value anyway.
    ### Maybe it's a network path that's temporarily missing.
    path = cfg.dirscan_dir.get_path()
    if not os.path.exists(path):
        sabnzbd.misc.create_real_path(cfg.dirscan_dir.ident(), '', path, False)

    ### Set call backs for Config items
    cfg.cache_limit.callback(new_limit)
    cfg.cherryhost.callback(guard_restart)
    cfg.cherryport.callback(guard_restart)
    cfg.web_dir.callback(guard_restart)
    cfg.web_dir2.callback(guard_restart)
    cfg.web_color.callback(guard_restart)
    cfg.web_color2.callback(guard_restart)
    cfg.log_dir.callback(guard_restart)
    cfg.cache_dir.callback(guard_restart)
    cfg.https_port.callback(guard_restart)
    cfg.https_cert.callback(guard_restart)
    cfg.https_key.callback(guard_restart)
    cfg.enable_https.callback(guard_restart)
    cfg.top_only.callback(guard_top_only)
    cfg.pause_on_post_processing.callback(guard_pause_on_pp)
    cfg.growl_server.callback(sabnzbd.growler.change_value)
    cfg.growl_password.callback(sabnzbd.growler.change_value)
    cfg.quota_size.callback(guard_quota_size)
    cfg.quota_day.callback(guard_quota_dp)
    cfg.quota_period.callback(guard_quota_dp)
    cfg.fsys_type.callback(guard_fsys_type)
    cfg.language.callback(sabnzbd.growler.reset_growl)

    ### Set Posix filesystem encoding
    sabnzbd.encoding.change_fsys(cfg.fsys_type())

    ### Set cache limit
    if (sabnzbd.WIN32 or sabnzbd.DARWIN) and not cfg.cache_limit():
        cfg.cache_limit.set('200M')
    ArticleCache.do.new_limit(cfg.cache_limit.get_int())

    check_incomplete_vs_complete()

    ### Handle language upgrade from 0.5.x to 0.6.x
    cfg.language.set(LANG_MAP.get(cfg.language(), cfg.language()))

    ### Set language files
    lang.set_locale_info('SABnzbd', DIR_LANGUAGE)
    lang.set_language(cfg.language())
    sabnzbd.api.clear_trans_cache()

    ### Check for old queue (when a new queue is not present)
    if not os.path.exists(os.path.join(cfg.cache_dir.get_path(), QUEUE_FILE_NAME)):
        OLD_QUEUE = bool(misc.globber(cfg.cache_dir.get_path(), QUEUE_FILE_TMPL % '?'))

    sabnzbd.change_queue_complete_action(cfg.queue_complete(), new=False)

    if check_repair_request():
        repair = 2
        pause_downloader = True
    else:
        # Check crash detection file
        #if load_admin(TERM_FLAG_FILE, remove=True):
            # Repair mode 2 is a bit over an over-reaction!
        pass # repair = 2

    # Set crash detection file
    #save_admin(1, TERM_FLAG_FILE)

    ###
    ### Initialize threads
    ###

    Bookmarks()
    rss.init()

    paused = BPSMeter.do.read()

    PostProcessor()

    NzbQueue()

    Assembler()

    NzbQueue.do.read_queue(repair)

    Downloader(pause_downloader or paused)

    DirScanner()

    MSGIDGrabber()

    URLGrabber()

    scheduler.init()

    if evalSched:
        scheduler.analyse(pause_downloader)

    logging.info('All processes started')
    RESTART_REQ = False
    __INITIALIZED__ = True
    return True


@synchronized(INIT_LOCK)
def start():
    global __INITIALIZED__

    if __INITIALIZED__:
        logging.debug('Starting postprocessor')
        PostProcessor.do.start()

        logging.debug('Starting assembler')
        Assembler.do.start()

        logging.debug('Starting downloader')
        Downloader.do.start()

        scheduler.start()

        logging.debug('Starting dirscanner')
        DirScanner.do.start()

        MSGIDGrabber.do.start()

        logging.debug('Starting urlgrabber')
        URLGrabber.do.start()


@synchronized(INIT_LOCK)
def halt():
    global __INITIALIZED__, __SHUTTING_DOWN__

    if __INITIALIZED__:
        logging.info('SABnzbd shutting down...')
        __SHUTTING_DOWN__ = True

        rss.stop()

        Bookmarks.do.save()

        logging.debug('Stopping URLGrabber')
        URLGrabber.do.stop()
        try:
            URLGrabber.do.join()
        except:
            pass

        logging.debug('Stopping Newzbin-Grabber')
        MSGIDGrabber.do.stop()
        try:
            MSGIDGrabber.do.join()
        except:
            pass

        logging.debug('Stopping dirscanner')
        DirScanner.do.stop()
        try:
            DirScanner.do.join()
        except:
            pass


        ## Stop Required Objects ##
        logging.debug('Stopping downloader')
        sabnzbd.downloader.stop()

        logging.debug('Stopping assembler')
        Assembler.do.stop()
        try:
            Assembler.do.join()
        except:
            pass

        logging.debug('Stopping postprocessor')
        PostProcessor.do.stop()
        try:
            PostProcessor.do.join()
        except:
            pass

        ## Save State ##
        try:
            save_state(flag=True)
        except:
            logging.error('Fatal error at saving state', exc_info=True)


        # The Scheduler cannot be stopped when the stop was scheduled.
        # Since all warm-restarts have been removed, it's not longer
        # needed to stop the scheduler.
        # We must tell the scheduler to deactivate.
        scheduler.abort()

        logging.info('All processes stopped')

        __INITIALIZED__ = False



################################################################################
## Misc Wrappers                                                              ##
################################################################################

def new_limit():
    """ Callback for article cache changes """
    ArticleCache.do.new_limit(cfg.cache_limit.get_int())

def guard_restart():
    """ Callback for config options requiring a restart """
    global RESTART_REQ
    sabnzbd.RESTART_REQ = True

def guard_top_only():
    """ Callback for change of top_only option """
    NzbQueue.do.set_top_only(cfg.top_only())

def guard_pause_on_pp():
    """ Callback for change of pause-download-on-pp """
    if cfg.pause_on_post_processing():
        pass # Not safe to idle downloader, because we don't know
             # if post-processing is active now
    else:
        Downloader.do.resume_from_postproc()

def guard_quota_size():
    """ Callback for change of quota_size """
    BPSMeter.do.change_quota()

def guard_quota_dp():
    """ Callback for change of quota_day or quota_period """
    scheduler.restart(force=True)

def guard_fsys_type():
    """ Callback for change of file system naming type """
    sabnzbd.encoding.change_fsys(cfg.fsys_type())

def add_msgid(msgid, pp=None, script=None, cat=None, priority=None, nzbname=None):
    """ Add NZB based on newzbin report number, attributes optional
    """
    if pp and pp=="-1": pp = None
    if script and script.lower()=='default': script = None
    if cat and cat.lower()=='default': cat = None

    if cfg.newzbin_username() and cfg.newzbin_password():
        logging.info('Fetching msgid %s from www.newzbin2.es', msgid)
        msg = T('fetching msgid %s from www.newzbin2.es') % msgid

        future_nzo = NzbQueue.do.generate_future(msg, pp, script, cat=cat, url=msgid, priority=priority, nzbname=nzbname)

        MSGIDGrabber.do.grab(msgid, future_nzo)
    else:
        logging.error(Ta('Error Fetching msgid %s from www.newzbin2.es - Please make sure your Username and Password are set'), msgid)


def add_url(url, pp=None, script=None, cat=None, priority=None, nzbname=None):
    """ Add NZB based on a URL, attributes optional
    """
    if 'http' not in url:
        return
    if pp and pp=="-1": pp = None
    if script and script.lower()=='default': script = None
    if cat and cat.lower()=='default': cat = None
    logging.info('Fetching %s', url)
    msg = T('Trying to fetch NZB from %s') % url
    future_nzo = NzbQueue.do.generate_future(msg, pp, script, cat, url=url, priority=priority, nzbname=nzbname)
    URLGrabber.do.add(url, future_nzo)


def save_state(flag=False):
    """ Save all internal bookkeeping to disk """
    ArticleCache.do.flush_articles()
    NzbQueue.do.save()
    BPSMeter.do.save()
    rss.save()
    Bookmarks.do.save()
    DirScanner.do.save()
    PostProcessor.do.save()
    #if flag:
    #    # Remove crash detector
    #    load_admin(TERM_FLAG_FILE, remove=True)

def pause_all():
    """ Pause all activities than cause disk access
    """
    global PAUSED_ALL
    PAUSED_ALL = True
    Downloader.do.pause()
    logging.debug('PAUSED_ALL active')

def unpause_all():
    """ Resume all activcities
    """
    global PAUSED_ALL
    PAUSED_ALL = False
    Downloader.do.resume()
    logging.debug('PAUSED_ALL inactive')


################################################################################
## NZB_LOCK Methods                                                           ##
################################################################################
NZB_LOCK = Lock()

@synchronized(NZB_LOCK)
def backup_exists(filename):
    """ Return True if backup exists and no_dupes is set
    """
    path = cfg.nzb_backup_dir.get_path()
    return path and sabnzbd.cfg.no_dupes() and \
           os.path.exists(os.path.join(path, filename+'.gz'))

def backup_nzb(filename, data):
    """ Backup NZB file
    """
    path = cfg.nzb_backup_dir.get_path()
    if path:
        save_compressed(path, filename, data)


@synchronized(NZB_LOCK)
def save_compressed(folder, filename, data):
    """ Save compressed NZB file in folder
    """
    # Need to go to the save folder to
    # prevent the pathname being embedded in the GZ file
    here = os.getcwd()
    os.chdir(folder)

    if filename.endswith('.nzb'):
        filename += '.gz'
    else:
        filename += '.nzb.gz'
    logging.info("Backing up %s", os.path.join(folder, filename))
    try:
        f = gzip.GzipFile(filename, 'wb')
        f.write(data)
        f.flush()
        f.close()
    except:
        logging.error("Saving %s failed", os.path.join(folder, filename))
        logging.info("Traceback: ", exc_info = True)

    os.chdir(here)


################################################################################
## CV synchronized (notifies downloader)                                      ##
################################################################################
@synchronized_CV
def add_nzbfile(nzbfile, pp=None, script=None, cat=None, priority=NORMAL_PRIORITY, nzbname=None, reuse=False):
    """ Add disk-based NZB file, optional attributes,
        'reuse' flag will suppress duplicate detection
    """
    if pp and pp=="-1": pp = None
    if script and script.lower()=='default': script = None
    if cat and cat.lower()=='default': cat = None

    if isinstance(nzbfile, str):
        # File coming from queue repair
        filename = nzbfile
        keep = True
    else:
        # File coming from API/TAPI
        # Consider reception of Latin-1 names for non-Windows platforms
        # When an OSX/Unix server receives a file from Windows platform
        filename = encoding.special_fixer(nzbfile.filename)
        keep = False

    if not sabnzbd.WIN32:
        # If windows client sends file to Unix server backslashed may
        # be included, so convert these
        filename = filename.replace('\\', '/')

    filename = os.path.basename(filename)
    root, ext = os.path.splitext(filename)

    logging.info('Adding %s', filename)

    if isinstance(nzbfile, str):
        path = nzbfile
    else:
        try:
            f, path = tempfile.mkstemp(suffix=ext, text=False)
            os.write(f, nzbfile.value)
            os.close(f)
        except:
            logging.error(Ta('Cannot create temp file for %s'), filename)
            logging.info("Traceback: ", exc_info = True)

<<<<<<< HEAD
    if ext.lower() in VALID_ARCHIVES:
        return ProcessArchiveFile(filename, path, pp, script, cat, priority=priority)
=======
    if ext.lower() in ('.zip', '.rar'):
        return ProcessArchiveFile(filename, path, pp, script, cat, priority=priority, nzbname=nzbname)
>>>>>>> d8d507f1
    else:
        return ProcessSingleFile(filename, path, pp, script, cat, priority=priority, nzbname=nzbname, keep=keep, reuse=reuse)

################################################################################
## Unsynchronized methods                                                     ##
################################################################################
def enable_server(server):
    """ Enable server (scheduler only)
    """
    try:
        config.get_config('servers', server).enable.set(1)
    except:
        logging.warning(Ta('Trying to set status of non-existing server %s'), server)
        return
    config.save_config()
    Downloader.do.update_server(server, server)


def disable_server(server):
    """ Disable server (scheduler only)
    """
    try:
        config.get_config('servers', server).enable.set(0)
    except:
        logging.warning(Ta('Trying to set status of non-existing server %s'), server)
        return
    config.save_config()
    Downloader.do.update_server(server, server)


def system_shutdown():
    """ Shutdown system after halting download and saving bookkeeping
    """
    logging.info("Performing system shutdown")

    Thread(target=halt).start()
    while __INITIALIZED__:
        time.sleep(1.0)

    if sabnzbd.WIN32:
        powersup.win_shutdown()
    elif DARWIN:
        powersup.osx_shutdown()
    else:
        powersup.linux_shutdown()


def system_hibernate():
    """ Hibernate system """
    logging.info("Performing system hybernation")
    if sabnzbd.WIN32:
        powersup.win_hibernate()
    elif DARWIN:
        powersup.osx_hibernate()
    else:
        powersup.linux_hibernate()


def system_standby():
    """ Standby system """
    logging.info("Performing system standby")
    if sabnzbd.WIN32:
        powersup.win_standby()
    elif DARWIN:
        powersup.osx_standby()
    else:
        powersup.linux_standby()


def shutdown_program():
    """ Stop program after halting and saving """
    logging.info("Performing sabnzbd shutdown")
    Thread(target=halt).start()
    while __INITIALIZED__:
        time.sleep(1.0)
    os._exit(0)


def restart_program():
    """ Restart program (used by scheduler) """
    global SCHED_RESTART
    logging.info("Scheduled restart request")
    # Just set the stop flag, because stopping CherryPy from
    # the scheduler is not reliable
    cherrypy.engine.execv = SCHED_RESTART = True


def change_queue_complete_action(action, new=True):
    """
    Action or script to be performed once the queue has been completed
    Scripts are prefixed with 'script_'
    When "new" is False, check wether non-script actions are acceptable
    """
    global QUEUECOMPLETE, QUEUECOMPLETEACTION, QUEUECOMPLETEARG

    _action = None
    _argument = None
    if 'script_' in action:
        #all scripts are labeled script_xxx
        _action = run_script
        _argument = action.replace('script_', '')
    elif new or cfg.queue_complete_pers.get():
        if action == 'shutdown_pc':
            _action = system_shutdown
        elif action == 'hibernate_pc':
            _action = system_hibernate
        elif action == 'standby_pc':
            _action = system_standby
        elif action == 'shutdown_program':
            _action = shutdown_program
        else:
            action = None
    else:
        action = None

    if new:
        cfg.queue_complete.set(action or '')
        config.save_config()

    #keep the name of the action for matching the current select in queue.tmpl
    QUEUECOMPLETE = action

    QUEUECOMPLETEACTION = _action
    QUEUECOMPLETEARG = _argument


def run_script(script):
    """ Run a user script (queue complete only) """
    command = [os.path.join(cfg.script_dir.get_path(), script)]
    stup, need_shell, command, creationflags = sabnzbd.newsunpack.build_command(command)
    logging.info('Spawning external command %s', command)
    subprocess.Popen(command, shell=need_shell, stdin=subprocess.PIPE,
                     stdout=subprocess.PIPE, stderr=subprocess.STDOUT,
                     startupinfo=stup, creationflags=creationflags)


def empty_queues():
    """ Return True if queues empty or non-existent """
    global __INITIALIZED__
    return (not __INITIALIZED__) or (PostProcessor.do.empty() and NzbQueue.do.is_empty())


def keep_awake():
    """ If we still have work to do, keep Windows/OSX system awake
    """
    if KERNEL32 or sleepless:
        if sabnzbd.cfg.keep_awake():
            awake = False
            if not sabnzbd.downloader.Downloader.do.paused:
                if (not PostProcessor.do.empty()) or not NzbQueue.do.is_empty():
                    awake = True
                    if KERNEL32:
                        # set ES_SYSTEM_REQUIRED
                        KERNEL32.SetThreadExecutionState(ctypes.c_int(0x00000001))
                    else:
                        sleepless.keep_awake(u'SABnzbd is busy downloading and/or post-processing')
            if not awake and sleepless:
                sleepless.allow_sleep()


def CheckFreeSpace():
    """ Check if enough disk space is free, if not pause downloader and send email
    """
    if cfg.download_free() and not sabnzbd.downloader.Downloader.do.paused:
        if misc.diskfree(cfg.download_dir.get_path()) < cfg.download_free.get_float() / GIGI:
            logging.warning(Ta('Too little diskspace forcing PAUSE'))
            # Pause downloader, but don't save, since the disk is almost full!
            Downloader.do.pause(save=False)
            emailer.diskfull()


################################################################################
# Data IO                                                                      #
################################################################################
IO_LOCK = RLock()

@synchronized(IO_LOCK)
def get_new_id(prefix, folder, check_list=None):
    """ Return unique prefixed admin identifier within folder
        optionally making sure that id is not in the check_list.
    """
    for n in xrange(10000):
        try:
            if not os.path.exists(folder):
                os.makedirs(folder)
            fd, path = tempfile.mkstemp('', 'SABnzbd_%s_' % prefix, folder)
            os.close(fd)
            head, tail = os.path.split(path)
            if not check_list or tail not in check_list:
                return tail
        except:
            logging.error(Ta('Failure in tempfile.mkstemp'))
            logging.info("Traceback: ", exc_info = True)
    # Cannot create unique id, crash the process
    raise IOError


@synchronized(IO_LOCK)
def save_data(data, _id, path, do_pickle = True, silent=False):
    """ Save data to a diskfile """
    if not silent:
        logging.debug("Saving data for %s in %s", _id, path)
    path = os.path.join(path, _id)

    try:
        _f = open(path, 'wb')
        if do_pickle:
            if cfg.use_pickle():
                pickler = pickle.Pickler(_f, 2)
            else:
                pickler = cPickle.Pickler(_f, 2)
            pickler.dump(data)
            _f.flush()
            _f.close()
            pickler.clear_memo()
            del pickler
        else:
            _f.write(data)
            _f.flush()
            _f.close()
    except:
        logging.error(Ta('Saving %s failed'), path)
        logging.info("Traceback: ", exc_info = True)


@synchronized(IO_LOCK)
def load_data(_id, path, remove=True, do_pickle=True, silent=False):
    """ Read data from disk file """
    path = os.path.join(path, _id)

    if not os.path.exists(path):
        logging.info("%s missing", path)
        return None

    if not silent:
        logging.debug("Loading data for %s from %s", _id, path)

    try:
        _f = open(path, 'rb')
        if do_pickle:
            if cfg.use_pickle():
                data = pickle.load(_f)
            else:
                data = cPickle.load(_f)
        else:
            data = _f.read()
        _f.close()

        if remove:
            os.remove(path)
    except:
        logging.error(Ta('Loading %s failed'), path)
        logging.info("Traceback: ", exc_info = True)
        return None

    return data


@synchronized(IO_LOCK)
def remove_data(_id, path):
    """ Remove admin file """
    path = os.path.join(path, _id)
    try:
        if os.path.exists(path):
            os.remove(path)
            logging.info("%s removed", path)
    except:
        logging.info("Failed to remove %s", path)
        logging.info("Traceback: ", exc_info = True)



@synchronized(IO_LOCK)
def save_admin(data, _id, do_pickle=True):
    """ Save data in admin folder in specified format """
    path = os.path.join(cfg.admin_dir.get_path(), _id)
    logging.info("Saving data for %s in %s", _id, path)

    try:
        _f = open(path, 'wb')
        if do_pickle:
            pickler = cPickle.Pickler(_f, 2)
            pickler.dump(data)
            _f.flush()
            _f.close()
            pickler.clear_memo()
            del pickler
        else:
            _f.write(data)
            _f.flush()
            _f.close()
    except:
        logging.error(Ta('Saving %s failed'), path)
        logging.info("Traceback: ", exc_info = True)


@synchronized(IO_LOCK)
def load_admin(_id, remove=False, do_pickle=True):
    """ Read data in admin folder in specified format """
    path = os.path.join(cfg.admin_dir.get_path(), _id)
    logging.info("Loading data for %s from %s", _id, path)

    if not os.path.exists(path):
        logging.info("%s missing, trying old cache", path)
        path = os.path.join(cfg.cache_dir.get_path(), _id)
        if not os.path.exists(path):
            logging.info("%s missing", path)
            return None
        remove = True

    try:
        f = open(path, 'rb')
        if do_pickle:
            data = cPickle.load(f)
        else:
            data = f.read()
        f.close()

        if remove:
            os.remove(path)
    except:
        logging.error(Ta('Loading %s failed'), path)
        logging.info("Traceback: ", exc_info = True)
        return None

    return data



def pp_to_opts(pp):
    """ Convert numeric processinf options to (repair, unpack, delete) """
    # Convert the pp to an int
    pp = sabnzbd.interface.int_conv(pp)
    if pp == 0 : return (False, False, False)
    if pp == 1 : return (True, False, False)
    if pp == 2 : return (True, True, False)
    return (True, True, True)


def opts_to_pp(repair, unpack, delete):
    """ Convert (repair, unpack, delete) to numeric process options """
    if repair is None:
        return None
    pp = 0
    if repair: pp = 1
    if unpack: pp = 2
    if delete: pp = 3
    return pp


def request_repair():
    """ Request a full repair on next restart """
    path = os.path.join(cfg.admin_dir.get_path(), REPAIR_REQUEST)
    try:
        f = open(path, 'w')
        f.write('\n')
        f.close()
    except:
        pass

def check_repair_request():
    """ Return True if repair request found, remove afterwards """
    path = os.path.join(cfg.admin_dir.get_path(), REPAIR_REQUEST)
    if os.path.exists(path):
        try:
            os.remove(path)
        except:
            pass
        return True
    return False


def SimpleRarExtract(rarfile, fn):
    """ Wrapper for call to newsunpack, required to avoid circular imports
    """
    return sabnzbd.newsunpack.SimpleRarExtract(rarfile, fn)


def check_all_tasks():
    """ Check every task and restart safe ones, else restart program
        Return True when everything is under control
    """
    if __SHUTTING_DOWN__ or not __INITIALIZED__:
        return True

    # Non-restartable threads, require program restart
    if not sabnzbd.PostProcessor.do.isAlive():
        logging.info('Restarting because of crashed postprocessor')
        return False
    if not Downloader.do.isAlive():
        logging.info('Restarting because of crashed downloader')
        return False
    if not Assembler.do.isAlive():
        logging.info('Restarting because of crashed assembler')
        return False

    # Kick the downloader, in case it missed the semaphore
    Downloader.do.wakeup()

    # Make sure the right servers are active
    Downloader.do.check_timers()

    # Restartable threads
    if not DirScanner.do.isAlive():
        logging.info('Restarting crashed dirscanner')
        DirScanner.do.__init__()
    if not URLGrabber.do.isAlive():
        logging.info('Restarting crashed urlgrabber')
        URLGrabber.do.__init__()
    if not MSGIDGrabber.do.isAlive():
        logging.info('Restarting crashed newzbin')
        MSGIDGrabber.do.__init__()
    if not sabnzbd.scheduler.sched_check():
        logging.info('Restarting crashed scheduler')
        sabnzbd.scheduler.init()
        sabnzbd.downloader.Downloader.do.unblock_all()

    # Check one-shot pause
    sabnzbd.scheduler.pause_check()

    # Check (and terminate) idle jobs
    sabnzbd.nzbqueue.NzbQueue.do.stop_idle_jobs()

    return True


def pid_file(pid_path=None, port=0):
    """ Create or remove pid file
    """
    global DIR_PID
    if not sabnzbd.WIN32 and pid_path and pid_path.startswith('/'):
        DIR_PID = os.path.join(pid_path, 'sabnzbd-%s.pid' % port)

    if DIR_PID:
        try:
            if port:
                f = open(DIR_PID, 'w')
                f.write('%d\n' % os.getpid())
                f.close()
            else:
                os.remove(DIR_PID)
        except:
            logging.warning('Cannot access PID file %s', DIR_PID)


def check_incomplete_vs_complete():
    """ Make sure "incomplete" and "complete" are not identical
    """
    complete = cfg.complete_dir.get_path()
    if misc.same_file(cfg.download_dir.get_path(), complete):
        if misc.real_path('X', cfg.download_dir()) == cfg.download_dir():
            # Abs path, so set an abs path too
            cfg.download_dir.set(os.path.join(complete, 'incomplete'))
        else:
            cfg.download_dir.set('incomplete')


def wait_for_download_folder():
    """ Wait for download folder to become available """
    while not cfg.download_dir.test_path():
        logging.debug('Waiting for "incomplete" folder')
        time.sleep(2.0)
    

# Required wrapper because nzbstuff.py cannot import downloader.py
def active_primaries():
    return sabnzbd.downloader.Downloader.do.active_primaries()


def proxy_pre_queue(name, pp, cat, script, priority, size, groups):
    return sabnzbd.newsunpack.pre_queue(name, pp, cat, script, priority, size, groups)

def proxy_build_history():
    """ Proxy to let nzbqueue call api """
    return sabnzbd.api.build_history()

def proxy_rm_bookmark(url):
    """ Proxy to urlgrabber rm_bookmark """
    return sabnzbd.urlgrabber.URLGrabber.do.rm_bookmark(url)<|MERGE_RESOLUTION|>--- conflicted
+++ resolved
@@ -618,13 +618,8 @@
             logging.error(Ta('Cannot create temp file for %s'), filename)
             logging.info("Traceback: ", exc_info = True)
 
-<<<<<<< HEAD
     if ext.lower() in VALID_ARCHIVES:
-        return ProcessArchiveFile(filename, path, pp, script, cat, priority=priority)
-=======
-    if ext.lower() in ('.zip', '.rar'):
         return ProcessArchiveFile(filename, path, pp, script, cat, priority=priority, nzbname=nzbname)
->>>>>>> d8d507f1
     else:
         return ProcessSingleFile(filename, path, pp, script, cat, priority=priority, nzbname=nzbname, keep=keep, reuse=reuse)
 
