--- conflicted
+++ resolved
@@ -755,21 +755,14 @@
 
         # Write data if file is done or at trigger time
         # Skip if the file is already queued, since all available articles will then be written
-<<<<<<< HEAD
         if (
             file_done
             or (article.lowest_partnum and nzf.filename_checked and not nzf.import_finished)
             or (
                 articles_left
-                and (articles_left % DIRECT_WRITE_TRIGGER) == 0
+                and (articles_left % sabnzbd.ArticleCache.assembler_write_trigger) == 0
                 and not sabnzbd.Assembler.partial_nzf_in_queue(nzf)
             )
-=======
-        if file_done or (
-            articles_left
-            and (articles_left % sabnzbd.ArticleCache.assembler_write_trigger) == 0
-            and not sabnzbd.Assembler.partial_nzf_in_queue(nzf)
->>>>>>> 32bd5a4c
         ):
             if not nzo.precheck:
                 # Only start decoding if we have a filename and type
