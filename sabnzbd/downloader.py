--- conflicted
+++ resolved
@@ -846,14 +846,17 @@
             article.nzf.nzo.update_download_stats(BPSMeter.bps, server.id, nw.data_position)
             self.decode(article, nw.get_data_buffer(), nw.data_position)
 
-<<<<<<< HEAD
             if sabnzbd.LOG_ALL:
                 logging.debug("Thread %s@%s: %s done", nw.thrdnum, server.host, article.article)
 
             # Reset connection for new activity
             nw.soft_reset()
             # Request a new article immediately if possible
-            if nw.connected:
+            if (
+                nw.connected
+                and server.active
+                and not (self.paused or self.shutdown or self.paused_for_postproc)
+            ):
                 nw.article = server.get_article()
                 if nw.article:
                     self.__request_article(nw)
@@ -861,23 +864,6 @@
             server.busy_threads.remove(nw)
             server.idle_threads.append(nw)
             self.remove_socket(nw)
-=======
-                    # Reset connection for new activity
-                    nw.soft_reset()
-                    # Request a new article immediately if possible
-                    if (
-                        nw.connected
-                        and server.active
-                        and not (self.paused or self.shutdown or self.paused_for_postproc)
-                    ):
-                        nw.article = server.get_article()
-                        if nw.article:
-                            self.__request_article(nw)
-                            continue
-                    server.busy_threads.remove(nw)
-                    server.idle_threads.append(nw)
-                    self.remove_socket(nw)
->>>>>>> 5e58fdf8
 
     def __finish_connect_nw(self, nw: NewsWrapper) -> bool:
         server = nw.server
