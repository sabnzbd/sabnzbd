#!/usr/bin/python3 -OO
# Copyright 2007-2023 The SABnzbd-Team <team@sabnzbd.org>
#
# This program is free software; you can redistribute it and/or
# modify it under the terms of the GNU General Public License
# as published by the Free Software Foundation; either version 2
# of the License, or (at your option) any later version.
#
# This program is distributed in the hope that it will be useful,
# but WITHOUT ANY WARRANTY; without even the implied warranty of
# MERCHANTABILITY or FITNESS FOR A PARTICULAR PURPOSE.  See the
# GNU General Public License for more details.
#
# You should have received a copy of the GNU General Public License
# along with this program; if not, write to the Free Software
# Foundation, Inc., 51 Franklin Street, Fifth Floor, Boston, MA  02110-1301, USA.

"""
sabnzbd.downloader - download engine
"""

import time
import select
import logging
from math import ceil
from threading import Thread, RLock
import socket
import random
import sys
import ssl
from typing import List, Dict, Optional, Union

import sabnzbd
from sabnzbd.decorators import synchronized, NzbQueueLocker, DOWNLOADER_CV
from sabnzbd.newswrapper import NewsWrapper, NNTPPermanentError
import sabnzbd.config as config
import sabnzbd.cfg as cfg
from sabnzbd.misc import from_units, get_server_addrinfo, helpful_warning, int_conv
from sabnzbd.utils.happyeyeballs import happyeyeballs


# Timeout penalty in minutes for each cause
_PENALTY_UNKNOWN = 3  # Unknown cause
_PENALTY_502 = 5  # Unknown 502
_PENALTY_TIMEOUT = 10  # Server doesn't give an answer (multiple times)
_PENALTY_SHARE = 10  # Account sharing detected
_PENALTY_TOOMANY = 10  # Too many connections
_PENALTY_PERM = 10  # Permanent error, like bad username/password
_PENALTY_SHORT = 1  # Minimal penalty when no_penalties is set
_PENALTY_VERYSHORT = 0.1  # Error 400 without cause clues

# Wait this many seconds between checking idle servers for new articles or busy threads for timeout
_SERVER_CHECK_DELAY = 0.5
# Wait this many seconds between updates of the BPSMeter
_BPSMETER_UPDATE_DELAY = 0.05
# How many articles should be prefetched when checking the next articles?
_ARTICLE_PREFETCH = 20
<<<<<<< HEAD
_QSLOWDOWN_LEVEL = 0.6
=======
# Minimum expected size of TCP receive buffer
_DEFAULT_CHUNK_SIZE = 65536
>>>>>>> b1ce21ad

TIMER_LOCK = RLock()


class Server:
    # Pre-define attributes to save memory and improve get/set performance
    __slots__ = (
        "id",
        "newid",
        "restart",
        "displayname",
        "host",
        "port",
        "timeout",
        "threads",
        "priority",
        "ssl",
        "ssl_verify",
        "ssl_ciphers",
        "ssl_context",
        "required",
        "optional",
        "retention",
        "send_group",
        "username",
        "password",
        "busy_threads",
        "next_busy_threads_check",
        "idle_threads",
        "next_article_search",
        "active",
        "bad_cons",
        "errormsg",
        "warning",
        "info",
        "ssl_info",
        "request",
        "have_body",
        "have_stat",
        "article_queue",
    )

    def __init__(
        self,
        server_id,
        displayname,
        host,
        port,
        timeout,
        threads,
        priority,
        use_ssl,
        ssl_verify,
        ssl_ciphers,
        send_group,
        username=None,
        password=None,
        required=False,
        optional=False,
        retention=0,
    ):
        self.id: str = server_id
        self.newid: Optional[str] = None
        self.restart: bool = False
        self.displayname: str = displayname
        self.host: str = host
        self.port: int = port
        self.timeout: int = timeout
        self.threads: int = threads
        self.priority: int = priority
        self.ssl: bool = use_ssl
        self.ssl_verify: int = ssl_verify
        self.ssl_ciphers: str = ssl_ciphers
        self.ssl_context: Optional[ssl.SSLContext] = None
        self.required: bool = required
        self.optional: bool = optional
        self.retention: int = retention
        self.send_group: bool = send_group

        self.username: Optional[str] = username
        self.password: Optional[str] = password

        self.busy_threads: List[NewsWrapper] = []
        self.next_busy_threads_check: float = 0
        self.idle_threads: List[NewsWrapper] = []
        self.next_article_search: float = 0
        self.active: bool = True
        self.bad_cons: int = 0
        self.errormsg: str = ""
        self.warning: str = ""
        self.info: Optional[List] = None  # Will hold getaddrinfo() list
        self.ssl_info: str = ""  # Will hold the type and cipher of SSL connection
        self.request: bool = False  # True if a getaddrinfo() request is pending
        self.have_body: bool = True  # Assume server has "BODY", until proven otherwise
        self.have_stat: bool = True  # Assume server has "STAT", until proven otherwise
        self.article_queue: List[sabnzbd.nzbstuff.Article] = []

        # Skip during server testing
        if threads:
            # Initialize threads
            for i in range(threads):
                self.idle_threads.append(NewsWrapper(self, i + 1))

            # Tell the BPSMeter about this server
            sabnzbd.BPSMeter.init_server_stats(self.id)

    @property
    def hostip(self) -> str:
        """In case a server still has active connections, we use the same IP again
        If new connection then based on value of load_balancing() and self.info:
        0 - return the first entry, so all threads use the same IP
        1 - and self.info has more than 1 entry (read: IP address): Return a random entry from the possible IPs
        2 - and self.info has more than 1 entry (read: IP address): Return the quickest IP based on the happyeyeballs algorithm
        In case of problems: return the host name itself
        """
        # Check if already a successful ongoing connection
        if self.busy_threads and self.busy_threads[0].nntp:
            # Re-use that IP
            logging.debug("%s: Re-using address %s", self.host, self.busy_threads[0].nntp.host)
            return self.busy_threads[0].nntp.host

        # Determine IP
        ip = self.host
        if self.info:
            # Check this first so we can fall back to default method if it returns None.
            if len(self.info) > 1 and cfg.load_balancing() == 2:
                # RFC6555 / Happy Eyeballs:
                ip = happyeyeballs(self.host, port=self.port)
                if not ip:
                    # nothing returned, so there was a connection problem
                    logging.debug("%s: No successful IP connection was possible using happyeyeballs", self.host)
            if not ip or cfg.load_balancing() == 0 or len(self.info) == 1:
                # Just return the first one, so all next threads use the same IP
                ip = self.info[0][4][0]
            elif cfg.load_balancing() == 1:
                # Return a random entry from the possible IPs
                rnd = random.randint(0, len(self.info) - 1)
                ip = self.info[rnd][4][0]
        logging.debug("%s: Connecting to address %s", self.host, ip)
        return ip

    def deactivate(self):
        """Deactivate server and reset queued articles"""
        self.active = False
        self.reset_article_queue()

    def stop(self):
        """Remove all connections from server"""
        for nw in self.idle_threads:
            sabnzbd.Downloader.remove_socket(nw)
            nw.hard_reset(send_quit=True)
        self.idle_threads = []

    def request_info(self):
        """Launch async request to resolve server address.
        getaddrinfo() can be very slow. In some situations this can lead
        to delayed starts and timeouts on connections.
        Because of this, the results will be cached in the server object."""
        if not self.request:
            self.request = True
            Thread(target=self._request_info_internal).start()

    def get_article(self):
        """Get article from pre-fetched and pre-fetch new ones if necessary.
        Articles that are too old for this server are immediately marked as tried"""
        if self.article_queue:
            return self.article_queue.pop(0)
        elif self.next_article_search < time.time():
            # Pre-fetch new articles
            self.article_queue = sabnzbd.NzbQueue.get_articles(self, sabnzbd.Downloader.servers, _ARTICLE_PREFETCH)
            if self.article_queue:
                article = self.article_queue.pop(0)
                # Mark expired articles as tried on this server
                if self.retention and article.nzf.nzo.avg_stamp < time.time() - self.retention:
                    sabnzbd.Downloader.decode(article)
                    while self.article_queue:
                        sabnzbd.Downloader.decode(self.article_queue.pop())
                else:
                    return article
            else:
                # No available articles, skip this server for a short time
                self.next_article_search = time.time() + _SERVER_CHECK_DELAY
        return None

    def reset_article_queue(self):
        logging.debug("Resetting article queue for %s", self)
        for article in self.article_queue:
            sabnzbd.NzbQueue.reset_try_lists(article, remove_fetcher_from_trylist=False)
        self.article_queue = []

    def _request_info_internal(self):
        """Async attempt to run getaddrinfo() for specified server"""
        logging.debug("Retrieving server address information for %s", self.host)
        self.info = get_server_addrinfo(self.host, self.port)
        if not self.info:
            self.bad_cons += self.threads
            self.info = False
        else:
            self.bad_cons = 0
        self.request = False
        sabnzbd.Downloader.wakeup()

    def __repr__(self):
        return "<Server: %s:%s>" % (self.host, self.port)


class Downloader(Thread):
    """Singleton Downloader Thread"""

    # Improves get/set performance, even though it's inherited from Thread
    # Due to the huge number of get-calls in run(), it can actually make a difference
    __slots__ = (
        "paused",
        "bandwidth_limit",
        "bandwidth_perc",
        "sleep_time",
        "paused_for_postproc",
        "shutdown",
        "server_restarts",
        "force_disconnect",
        "read_fds",
        "servers",
        "timers",
    )

    def __init__(self, paused=False):
        super().__init__()

        logging.debug("Initializing downloader")

        # Used for scheduled pausing
        self.paused: bool = paused

        # Used for reducing speed, should always be int and not float
        self.bandwidth_limit: int = 0
        self.bandwidth_perc: int = 0
        cfg.bandwidth_perc.callback(self.speed_set)
        cfg.bandwidth_max.callback(self.speed_set)
        self.speed_set()

        # Used to see if we can add a slowdown to the Downloader-loop
        self.sleep_time: float = 0.0
        self.sleep_time_set()
        cfg.downloader_sleep_time.callback(self.sleep_time_set)

        self.paused_for_postproc: bool = False
        self.shutdown: bool = False

        # A user might change server parms again before server restart is ready.
        # Keep a counter to prevent multiple restarts
        self.server_restarts: int = 0

        self.force_disconnect: bool = False

        self.read_fds: Dict[int, NewsWrapper] = {}

        self.servers: List[Server] = []
        self.timers: Dict[str, List[float]] = {}

        for server in config.get_servers():
            self.init_server(None, server)

    def init_server(self, oldserver: Optional[str], newserver: str):
        """Setup or re-setup single server
        When oldserver is defined and in use, delay startup.
        Note that the server names are "host:port" strings!
        """

        create = False

        servers = config.get_servers()
        if newserver in servers:
            srv = servers[newserver]
            enabled = srv.enable()
            displayname = srv.displayname()
            host = srv.host()
            port = srv.port()
            timeout = srv.timeout()
            threads = srv.connections()
            priority = srv.priority()
            ssl = srv.ssl()
            ssl_verify = srv.ssl_verify()
            ssl_ciphers = srv.ssl_ciphers()
            username = srv.username()
            password = srv.password()
            required = srv.required()
            optional = srv.optional()
            retention = int(srv.retention() * 24 * 3600)  # days ==> seconds
            send_group = srv.send_group()
            create = True

        if oldserver:
            for server in self.servers:
                if server.id == oldserver:
                    # Server exists, do re-init later
                    create = False
                    server.newid = newserver
                    server.restart = True
                    server.reset_article_queue()
                    self.server_restarts += 1
                    break

        if create and enabled and host and port and threads:
            self.servers.append(
                Server(
                    newserver,
                    displayname,
                    host,
                    port,
                    timeout,
                    threads,
                    priority,
                    ssl,
                    ssl_verify,
                    ssl_ciphers,
                    send_group,
                    username,
                    password,
                    required,
                    optional,
                    retention,
                )
            )

            # Sort the servers for performance
            self.servers.sort(key=lambda svr: "%02d%s" % (svr.priority, svr.displayname.lower()))

    def add_socket(self, fileno: int, nw: NewsWrapper):
        """Add a socket ready to be used to the list to be watched"""
        self.read_fds[fileno] = nw

    def remove_socket(self, nw: NewsWrapper):
        """Remove a socket to be watched"""
        if nw.nntp:
            self.read_fds.pop(nw.nntp.fileno, None)

    @NzbQueueLocker
    def set_paused_state(self, state: bool):
        """Set downloader to new paused state if it is changed"""
        if self.paused != state:
            if cfg.preserve_paused_state():
                cfg.start_paused.set(state)
            self.paused = state

    @NzbQueueLocker
    def resume(self):
        # Do not notify when SABnzbd is still starting
        if self.paused and sabnzbd.WEB_DIR:
            logging.info("Resuming")
            sabnzbd.notifier.send_notification("SABnzbd", T("Resuming"), "pause_resume")
            if cfg.preserve_paused_state():
                cfg.start_paused.set(False)
        self.paused = False

    @NzbQueueLocker
    def pause(self):
        """Pause the downloader, optionally saving admin"""
        if not self.paused:
            self.paused = True
            logging.info("Pausing")
            sabnzbd.notifier.send_notification("SABnzbd", T("Paused"), "pause_resume")
            if cfg.preserve_paused_state():
                cfg.start_paused.set(True)
            if self.no_active_jobs():
                sabnzbd.BPSMeter.reset()
            if cfg.autodisconnect():
                self.disconnect()

    def wait_for_postproc(self):
        logging.info("Waiting for post-processing to finish")
        self.paused_for_postproc = True

    @NzbQueueLocker
    def resume_from_postproc(self):
        logging.info("Post-processing finished, resuming download")
        self.paused_for_postproc = False

    @NzbQueueLocker
    def disconnect(self):
        logging.info("Forcing disconnect")
        self.force_disconnect = True

    def limit_speed(self, value: Union[str, int]):
        """Set the actual download speed in Bytes/sec
        When 'value' ends with a '%' sign or is within 1-100, it is interpreted as a percentage of the maximum bandwidth
        When no '%' is found, it is interpreted as an absolute speed (including KMGT notation).
        """
        if value:
            mx = cfg.bandwidth_max.get_int()
            if "%" in str(value) or (0 < from_units(value) < 101):
                limit = value.strip(" %")
                self.bandwidth_perc = int_conv(limit)
                if mx:
                    self.bandwidth_limit = int(mx * self.bandwidth_perc / 100)
                else:
                    helpful_warning(T("You must set a maximum bandwidth before you can set a bandwidth limit"))
            else:
                self.bandwidth_limit = int(from_units(value))
                if mx:
                    self.bandwidth_perc = int(self.bandwidth_limit / mx * 100)
                else:
                    self.bandwidth_perc = 100
        else:
            self.speed_set()
        logging.info("Speed limit set to %s B/s", self.bandwidth_limit)

    def speed_set(self):
        perc = cfg.bandwidth_perc()
        limit = cfg.bandwidth_max.get_int()
        if limit and perc:
            self.bandwidth_perc = int(perc)
            self.bandwidth_limit = int(limit * perc / 100)
        else:
            self.bandwidth_perc = 0
            self.bandwidth_limit = 0

    def sleep_time_set(self):
        self.sleep_time = cfg.downloader_sleep_time() * 0.0001
        logging.debug("Sleep time: %f seconds", self.sleep_time)

    def no_active_jobs(self) -> bool:
        """Is the queue paused or is it paused but are there still forced items?"""
        return self.paused and not sabnzbd.NzbQueue.has_forced_jobs()

    def highest_server(self, me: Server):
        """Return True when this server has the highest priority of the active ones
        0 is the highest priority, servers are sorted by priority.
        """
        for server in self.servers:
            if server.priority == me.priority:
                return True
            if server.active:
                return False

    def maybe_block_server(self, server: Server):
        # Was it resolving problem?
        if server.info is False:
            # Warn about resolving issues
            errormsg = T("Cannot connect to server %s [%s]") % (server.host, T("Server name does not resolve"))
            if server.errormsg != errormsg:
                server.errormsg = errormsg
                logging.warning(errormsg)
                if not server.required:
                    logging.warning(T("Server %s will be ignored for %s minutes"), server.host, _PENALTY_TIMEOUT)

            # Not fully the same as the code below for optional servers
            server.bad_cons = 0
            if server.required:
                sabnzbd.Scheduler.plan_required_server_resume()
            else:
                server.deactivate()
                self.plan_server(server, _PENALTY_TIMEOUT)

        # Optional and active server had too many problems.
        # Disable it now and send a re-enable plan to the scheduler
        if server.optional and server.active and (server.bad_cons / server.threads) > 3:
            # Deactivate server
            server.bad_cons = 0
            server.deactivate()
            logging.warning(T("Server %s will be ignored for %s minutes"), server.host, _PENALTY_TIMEOUT)
            self.plan_server(server, _PENALTY_TIMEOUT)

            # Remove all connections to server
            for nw in server.idle_threads + server.busy_threads:
                self.__reset_nw(nw, "forcing disconnect", warn=False, wait=False, retry_article=False, send_quit=False)

            # Make sure server address resolution is refreshed
            server.info = None

    def decode(self, article, raw_data: Optional[bytearray] = None, raw_data_size: Optional[int] = None):
        """Decode article and check the status of
        the decoder and the assembler
        """
        # Article was requested and fetched, update article stats for the server
        sabnzbd.BPSMeter.register_server_article_tried(article.fetcher.id)

        # Handle broken articles directly
        if not raw_data:
            if not article.search_new_server():
                sabnzbd.NzbQueue.register_article(article, success=False)
                article.nzf.nzo.increase_bad_articles_counter("missing_articles")
            return

        # Send to decoder-queue
        sabnzbd.Decoder.process(article, raw_data, raw_data_size)

        # See if we need to delay because the queues are full
        logged_counter = 0

        decoder_level = sabnzbd.Decoder.queue_level()
        assembler_level = sabnzbd.Assembler.queue_level()

        # Sleep for an increasing amount of time, depending on queue sizes.
        if decoder_level > _QSLOWDOWN_LEVEL or assembler_level > _QSLOWDOWN_LEVEL:
            time.sleep((decoder_level + assembler_level - _QSLOWDOWN_LEVEL) / 2)
            sabnzbd.BPSMeter.delayed_decoder += int(decoder_level >= _QSLOWDOWN_LEVEL)
            sabnzbd.BPSMeter.delayed_assembler += int(assembler_level >= _QSLOWDOWN_LEVEL)

            while not self.shutdown and (sabnzbd.Decoder.queue_level() >= 1 or sabnzbd.Assembler.queue_level() >= 1):
                # Only log/update once every second, to not waste any CPU-cycles
                if not logged_counter % 10:
                    # Make sure the BPS-meter is updated
                    sabnzbd.BPSMeter.update()

                    # Update who is delaying us
                    logging.debug(
                        "Delayed - %d seconds - Decoder queue: %d - Assembler queue: %d",
                        logged_counter / 10,
                        sabnzbd.Decoder.decoder_queue.qsize(),
                        sabnzbd.Assembler.queue.qsize(),
                    )

                # Wait and update the queue sizes
                time.sleep(0.1)
                logged_counter += 1

    def run(self):
        # First check IPv6 connectivity
        sabnzbd.EXTERNAL_IPV6 = sabnzbd.misc.test_ipv6()
        logging.debug("External IPv6 test result: %s", sabnzbd.EXTERNAL_IPV6)

        # Then we check SSL certificate checking
        sabnzbd.CERTIFICATE_VALIDATION = sabnzbd.misc.test_cert_checking()
        logging.debug("SSL verification test: %s", sabnzbd.CERTIFICATE_VALIDATION)

        # Warn if there are servers defined, but none are valid
        if config.get_servers() and not self.servers:
            logging.warning(T("There are no active servers!"))

        # Kick BPS-Meter to check quota
        BPSMeter = sabnzbd.BPSMeter
        BPSMeter.update()
        next_bpsmeter_update = 0

        # Sleep check variables
        last_max_chunk_size: int = 0
        max_chunk_size: int = _DEFAULT_CHUNK_SIZE
        # Debugging code for v4 test release
        sleep_count_start: float = time.time()
        sleep_count: int = 0
        time_slept: float = 0

        # Check server expiration dates
        check_server_expiration()

        while 1:
            now = time.time()

            # Set Article to None so references from this
            # thread do not keep the parent objects alive (see #1628)
            article = None

            for server in self.servers:
                # Skip this server if there's no point searching for new stuff to do
                if not server.busy_threads and server.next_article_search > now:
                    continue

                if server.next_busy_threads_check < now:
                    server.next_busy_threads_check = now + _SERVER_CHECK_DELAY
                    for nw in server.busy_threads[:]:
                        if (nw.nntp and nw.nntp.error_msg) or (nw.timeout and now > nw.timeout):
                            if nw.nntp and nw.nntp.error_msg:
                                # Already showed error
                                self.__reset_nw(nw)
                            else:
                                self.__reset_nw(nw, "timed out", warn=True)
                            server.bad_cons += 1
                            self.maybe_block_server(server)

                if server.restart:
                    if not server.busy_threads:
                        newid = server.newid
                        server.stop()
                        self.servers.remove(server)
                        if newid:
                            self.init_server(None, newid)
                        self.server_restarts -= 1
                        # Have to leave this loop, because we removed element
                        break
                    else:
                        # Restart pending, don't add new articles
                        continue

                if (
                    not server.idle_threads
                    or self.no_active_jobs()
                    or self.shutdown
                    or self.paused_for_postproc
                    or not server.active
                ):
                    continue

                for nw in server.idle_threads[:]:
                    if nw.timeout:
                        if now < nw.timeout:
                            continue
                        else:
                            nw.timeout = None

                    if not server.info:
                        # Only request info if there's stuff in the queue
                        if not sabnzbd.NzbQueue.is_empty():
                            self.maybe_block_server(server)
                            server.request_info()
                        break

                    nw.article = server.get_article()
                    if not nw.article:
                        break

                    server.idle_threads.remove(nw)
                    server.busy_threads.append(nw)

                    if nw.connected:
                        self.__request_article(nw)
                    else:
                        try:
                            logging.info("%s@%s: Initiating connection", nw.thrdnum, server.host)
                            nw.init_connect()
                        except:
                            logging.error(
                                T("Failed to initialize %s@%s with reason: %s"),
                                nw.thrdnum,
                                server.host,
                                sys.exc_info()[1],
                            )
                            self.__reset_nw(nw, "failed to initialize", warn=True)

            if self.force_disconnect or self.shutdown:
                for server in self.servers:
                    for nw in server.idle_threads + server.busy_threads:
                        # Send goodbye if we have open socket
                        if nw.nntp:
                            self.__reset_nw(
                                nw, "forcing disconnect", wait=False, count_article_try=False, send_quit=True
                            )
                    # Make sure server address resolution is refreshed
                    server.info = None
                    server.reset_article_queue()
                self.force_disconnect = False

                # Make sure we update the stats
                BPSMeter.update()

                # Exit-point
                if self.shutdown:
                    logging.info("Shutting down")
                    break

            # If less data than possible was received then it should be ok to sleep a bit
            if self.sleep_time:
                if last_max_chunk_size > max_chunk_size:
                    logging.debug("New max_chunk_size %d -> %d", max_chunk_size, last_max_chunk_size)
                    max_chunk_size = last_max_chunk_size
                elif last_max_chunk_size < max_chunk_size / 3:
                    time_before = time.time()
                    time.sleep(self.sleep_time)
                    now = time.time()
                    # Debugging code for v4 test release
                    if now - time_before > self.sleep_time + 0.01:
                        logging.debug("Slept %.5f seconds, sleep_time = %s", now - time_before, self.sleep_time)
                    time_slept += now - time_before
                    sleep_count += 1
                    if sleep_count_start + 20 < now:
                        if sleep_count > 21:
                            logging.debug(
                                "Slept %d times for an average of %.5f seconds the last %.2f seconds. sleep_time = %s",
                                sleep_count,
                                time_slept / sleep_count,
                                now - sleep_count_start,
                                self.sleep_time,
                            )
                        sleep_count_start = now
                        sleep_count = 0
                        time_slept = 0

                last_max_chunk_size = 0

            # Use select to find sockets ready for reading/writing
            readkeys = self.read_fds.keys()
            if readkeys:
                read, _, _ = select.select(readkeys, (), (), 1.0)
            else:
                read = []
                BPSMeter.reset()
                time.sleep(1.0)
                max_chunk_size = _DEFAULT_CHUNK_SIZE
                with DOWNLOADER_CV:
                    while (
                        (sabnzbd.NzbQueue.is_empty() or self.no_active_jobs() or self.paused_for_postproc)
                        and not self.shutdown
                        and not self.force_disconnect
                        and not self.server_restarts
                    ):
                        DOWNLOADER_CV.wait()

            if now > next_bpsmeter_update:
                BPSMeter.update()
                next_bpsmeter_update = now + _BPSMETER_UPDATE_DELAY

            if not read:
                continue

            for selected in read:
                nw = self.read_fds[selected]
                article = nw.article
                server = nw.server

                try:
                    bytes_received, done = nw.recv_chunk()
                    if bytes_received > last_max_chunk_size:
                        last_max_chunk_size = bytes_received
                except ssl.SSLWantReadError:
                    continue
                except:
                    self.__reset_nw(nw, "server closed connection", wait=False)
                    continue

                BPSMeter.update(server.id, bytes_received)
                if self.bandwidth_limit and BPSMeter.bps + BPSMeter.sum_cached_amount > self.bandwidth_limit:
                    BPSMeter.update()
                    while BPSMeter.bps > self.bandwidth_limit:
                        time.sleep(0.01)
                        BPSMeter.update()

                if nw.status_code != 222 and not done:
                    if not nw.connected or nw.status_code == 480:
                        if not self.__finish_connect_nw(nw):
                            continue
                        if nw.connected:
                            logging.info("Connecting %s@%s finished", nw.thrdnum, nw.server.host)
                            self.__request_article(nw)

                    elif nw.status_code == 223:
                        done = True
                        logging.debug("Article <%s> is present", article.article)

                    elif nw.status_code == 211:
                        logging.debug("group command ok -> %s", nw.nntp_msg)
                        nw.group = nw.article.nzf.nzo.group
                        nw.reset_data_buffer()
                        self.__request_article(nw)

                    elif nw.status_code in (411, 423, 430):
                        done = True
                        logging.debug(
                            "Thread %s@%s: Article %s missing (error=%s)",
                            nw.thrdnum,
                            nw.server.host,
                            article.article,
                            nw.status_code,
                        )
                        nw.reset_data_buffer()

                    elif nw.status_code == 500:
                        if article.nzf.nzo.precheck:
                            # Assume "STAT" command is not supported
                            server.have_stat = False
                            logging.debug("Server %s does not support STAT", server.host)
                        else:
                            # Assume "BODY" command is not supported
                            server.have_body = False
                            logging.debug("Server %s does not support BODY", server.host)
                        nw.reset_data_buffer()
                        self.__request_article(nw)

                if done:
                    # Successful data, clear "bad" counter
                    server.bad_cons = 0
                    server.errormsg = server.warning = ""

                    # Update statistics and decode
                    article.nzf.nzo.update_download_stats(BPSMeter.bps, server.id, nw.data_position)
                    self.decode(article, nw.get_data_buffer(), nw.data_position)

                    if sabnzbd.LOG_ALL:
                        logging.debug("Thread %s@%s: %s done", nw.thrdnum, server.host, article.article)

                    # Reset connection for new activity
                    nw.soft_reset()
                    # Request a new article immediately if possible
                    if (
                        nw.connected
                        and server.active
                        and not (self.paused or self.shutdown or self.paused_for_postproc)
                    ):
                        nw.article = server.get_article()
                        if nw.article:
                            self.__request_article(nw)
                            continue
                    server.busy_threads.remove(nw)
                    server.idle_threads.append(nw)
                    self.remove_socket(nw)

    def __finish_connect_nw(self, nw: NewsWrapper) -> bool:
        server = nw.server
        try:
            nw.finish_connect(nw.status_code)
            if sabnzbd.LOG_ALL:
                logging.debug("%s@%s last message -> %s", nw.thrdnum, server.host, nw.nntp_msg)
            nw.reset_data_buffer()
        except NNTPPermanentError as error:
            # Handle login problems
            block = False
            penalty = 0
            errormsg = None
            logging.debug("Server login problem: %s", error.msg)
            if error.code in (502, 400, 481, 482) and clues_too_many(error.msg):
                # Too many connections: remove this thread and reduce thread-setting for server
                # Plan to go back to the full number after a penalty timeout
                errormsg = T("Too many connections to server %s [%s]") % (server.host, error.msg)
                if server.active:
                    # Don't count this for the tries (max_art_tries) on this server
                    self.__reset_nw(nw, send_quit=True)
                    self.plan_server(server, _PENALTY_TOOMANY)
                    server.threads -= 1
            elif error.code in (502, 481, 482) and clues_too_many_ip(error.msg):
                # Login from (too many) different IP addresses
                errormsg = T(
                    "Login from too many different IP addresses to server %s [%s] - https://sabnzbd.org/multiple-adresses"
                ) % (server.host, error.msg)
                penalty = _PENALTY_SHARE
                block = True
            elif error.code in (452, 481, 482, 381) or (error.code in (500, 502) and clues_login(error.msg)):
                # Cannot login, block this server
                errormsg = T("Failed login for server %s [%s]") % (server.host, error.msg)
                penalty = _PENALTY_PERM
                block = True
            elif error.code in (502, 482):
                # Cannot connect (other reasons), block this server
                errormsg = T("Cannot connect to server %s [%s]") % (server.host, error.msg)
                if clues_pay(error.msg):
                    penalty = _PENALTY_PERM
                else:
                    penalty = _PENALTY_502
                block = True
            elif error.code == 400:
                # Temp connection problem?
                logging.debug("Unspecified error 400 from server %s", server.host)
                penalty = _PENALTY_VERYSHORT
                block = True
            else:
                # Unknown error, just keep trying
                errormsg = T("Cannot connect to server %s [%s]") % (server.host, error.msg)
                penalty = _PENALTY_UNKNOWN
                block = True
            if block or (penalty and server.optional):
                retry_article = False
                if server.active:
                    if server.required:
                        sabnzbd.Scheduler.plan_required_server_resume()
                        retry_article = True
                    else:
                        server.deactivate()
                        if penalty and (block or server.optional):
                            self.plan_server(server, penalty)
                # Note that the article is discard for this server if the server is not required
                self.__reset_nw(nw, retry_article=retry_article, send_quit=True)

            # Set error for server and warn user if it was first time thrown
            if errormsg and server.active and server.errormsg != errormsg:
                server.errormsg = errormsg
                logging.warning(errormsg)
            return False
        except:
            logging.error(
                T("Connecting %s@%s failed, message=%s"),
                nw.thrdnum,
                nw.server.host,
                nw.nntp_msg,
            )
            # No reset-warning needed, above logging is sufficient
            self.__reset_nw(nw, retry_article=False)
        return True

    def __reset_nw(
        self,
        nw: NewsWrapper,
        reset_msg: Optional[str] = None,
        warn: bool = False,
        wait: bool = True,
        count_article_try: bool = True,
        retry_article: bool = True,
        send_quit: bool = False,
    ):
        # Some warnings are errors, and not added as server.warning
        if warn and reset_msg:
            nw.server.warning = reset_msg
            logging.info("Thread %s@%s: %s", nw.thrdnum, nw.server.host, reset_msg)
        elif reset_msg:
            logging.debug("Thread %s@%s: %s", nw.thrdnum, nw.server.host, reset_msg)

        # Make sure this NewsWrapper is in the idle threads
        if nw in nw.server.busy_threads:
            nw.server.busy_threads.remove(nw)
        if nw not in nw.server.idle_threads:
            nw.server.idle_threads.append(nw)

        # Make sure it is not in the readable sockets
        self.remove_socket(nw)

        if nw.article and not nw.article.nzf.nzo.removed_from_queue:
            # Only some errors should count towards the total tries for each server
            if count_article_try:
                nw.article.tries += 1

            # Do we discard, or try again for this server
            if not retry_article or (not nw.server.required and nw.article.tries > cfg.max_art_tries()):
                # Too many tries on this server, consider article missing
                self.decode(nw.article)
                nw.article.tries = 0
            else:
                # Retry again with the same server
                logging.debug(
                    "Re-adding article %s from %s to server %s",
                    nw.article.article,
                    nw.article.nzf.filename,
                    nw.article.fetcher,
                )
                nw.article.fetcher.article_queue.append(nw.article)

        # Reset connection object
        nw.hard_reset(wait, send_quit=send_quit)

        # Empty SSL info, it might change on next connect
        nw.server.ssl_info = ""

    def __request_article(self, nw: NewsWrapper):
        try:
            nzo = nw.article.nzf.nzo
            if nw.server.send_group and nzo.group != nw.group:
                group = nzo.group
                if sabnzbd.LOG_ALL:
                    logging.debug("Thread %s@%s: GROUP <%s>", nw.thrdnum, nw.server.host, group)
                nw.send_group(group)
            else:
                if sabnzbd.LOG_ALL:
                    logging.debug("Thread %s@%s: BODY %s", nw.thrdnum, nw.server.host, nw.article.article)
                nw.body()
            # Mark as ready to be read
            self.read_fds[nw.nntp.fileno] = nw
        except socket.error as err:
            logging.info("Looks like server closed connection: %s", err)
            self.__reset_nw(nw, "server broke off connection", warn=True, send_quit=False)
        except:
            logging.error(T("Suspect error in downloader"))
            logging.info("Traceback: ", exc_info=True)
            self.__reset_nw(nw, "server broke off connection", warn=True, send_quit=False)

    # ------------------------------------------------------------------------------
    # Timed restart of servers admin.
    # For each server all planned events are kept in a list.
    # When the first timer of a server fires, all other existing timers
    # are neutralized.
    # Each server has a dictionary entry, consisting of a list of timestamps.

    @synchronized(TIMER_LOCK)
    def plan_server(self, server: Server, interval: int):
        """Plan the restart of a server in 'interval' minutes"""
        if cfg.no_penalties() and interval > _PENALTY_SHORT:
            # Overwrite in case of no_penalties
            interval = _PENALTY_SHORT

        logging.debug("Set planned server resume %s in %s mins", server.host, interval)
        if server.id not in self.timers:
            self.timers[server.id] = []
        stamp = time.time() + 60.0 * interval
        self.timers[server.id].append(stamp)
        if interval:
            sabnzbd.Scheduler.plan_server(self.trigger_server, [server.id, stamp], interval)

    @synchronized(TIMER_LOCK)
    def trigger_server(self, server_id: str, timestamp: float):
        """Called by scheduler, start server if timer still valid"""
        logging.debug("Trigger planned server resume for server-id %s", server_id)
        if server_id in self.timers:
            if timestamp in self.timers[server_id]:
                del self.timers[server_id]
                self.init_server(server_id, server_id)

    @NzbQueueLocker
    @synchronized(TIMER_LOCK)
    def unblock(self, server_id: str):
        # Remove timer
        try:
            del self.timers[server_id]
        except KeyError:
            pass
        # Activate server if it was inactive
        for server in self.servers:
            if server.id == server_id and not server.active:
                logging.debug("Unblock server %s", server.host)
                self.init_server(server_id, server_id)
                break

    def unblock_all(self):
        for server_id in self.timers.keys():
            self.unblock(server_id)

    @NzbQueueLocker
    @synchronized(TIMER_LOCK)
    def check_timers(self):
        """Make sure every server without a non-expired timer is active"""
        # Clean expired timers
        now = time.time()
        kicked = []
        # Create a copy so we can remove during iteration
        for server_id in list(self.timers):
            if not [stamp for stamp in self.timers[server_id] if stamp >= now]:
                logging.debug("Forcing re-evaluation of server-id %s", server_id)
                del self.timers[server_id]
                self.init_server(server_id, server_id)
                kicked.append(server_id)
        # Activate every inactive server without an active timer
        for server in self.servers:
            if server.id not in self.timers:
                if server.id not in kicked and not server.active:
                    logging.debug("Forcing activation of server %s", server.host)
                    self.init_server(server.id, server.id)

    def update_server(self, oldserver: str, newserver: Optional[str]):
        """Update the server and make sure we trigger
        the update in the loop to do housekeeping"""
        self.init_server(oldserver, newserver)
        self.wakeup()

    @NzbQueueLocker
    def wakeup(self):
        """Just rattle the semaphore"""
        pass

    @NzbQueueLocker
    def stop(self):
        """Shutdown, wrapped so the semaphore is notified"""
        self.shutdown = True
        sabnzbd.notifier.send_notification("SABnzbd", T("Shutting down"), "startup")


def clues_login(text: str) -> bool:
    """Check for any "failed login" clues in the response code"""
    text = text.lower()
    for clue in ("username", "password", "invalid", "authen", "access denied"):
        if clue in text:
            return True
    return False


def clues_too_many(text: str) -> bool:
    """Check for any "too many connections" clues in the response code"""
    text = text.lower()
    for clue in ("exceed", "connections", "too many", "threads", "limit"):
        # Not 'download limit exceeded' error
        if (clue in text) and ("download" not in text) and ("byte" not in text):
            return True
    return False


def clues_too_many_ip(text: str) -> bool:
    """Check for any "account sharing" clues in the response code"""
    text = text.lower()
    for clue in ("simultaneous ip", "multiple ip"):
        if clue in text:
            return True
    return False


def clues_pay(text: str) -> bool:
    """Check for messages about payments"""
    text = text.lower()
    for clue in ("credits", "paym", "expired", "exceeded"):
        if clue in text:
            return True
    return False


def check_server_expiration():
    """Check if user should get warning about server date expiration"""
    for server in config.get_servers().values():
        if server.expire_date():
            days_to_expire = ceil(
                (time.mktime(time.strptime(server.expire_date(), "%Y-%m-%d")) - time.time()) / (60 * 60 * 24)
            )
            # Notify from 5 days in advance
            if days_to_expire < 6:
                logging.warning(T("Server %s is expiring in %s day(s)"), server.displayname(), days_to_expire)
                # Reset on the day of expiration
                if days_to_expire <= 0:
                    server.expire_date.set("")
                    config.save_config()


def check_server_quota():
    """Check quota on servers"""
    for srv, server in config.get_servers().items():
        if server.quota():
            if server.quota.get_int() + server.usage_at_start() < sabnzbd.BPSMeter.grand_total.get(srv, 0):
                logging.warning(T("Server %s has used the specified quota"), server.displayname())
                server.quota.set("")
                config.save_config()


def pause_all():
    """Pause all activities than cause disk access"""
    sabnzbd.PAUSED_ALL = True
    sabnzbd.Downloader.pause()
    logging.debug("PAUSED_ALL active")


def unpause_all():
    """Resume all activities"""
    sabnzbd.PAUSED_ALL = False
    sabnzbd.Downloader.resume()
    logging.debug("PAUSED_ALL inactive")<|MERGE_RESOLUTION|>--- conflicted
+++ resolved
@@ -55,12 +55,10 @@
 _BPSMETER_UPDATE_DELAY = 0.05
 # How many articles should be prefetched when checking the next articles?
 _ARTICLE_PREFETCH = 20
-<<<<<<< HEAD
+# Minimum decoder or assembler queue level before slowing down download. 1 = full
 _QSLOWDOWN_LEVEL = 0.6
-=======
 # Minimum expected size of TCP receive buffer
 _DEFAULT_CHUNK_SIZE = 65536
->>>>>>> b1ce21ad
 
 TIMER_LOCK = RLock()
 
@@ -556,8 +554,8 @@
         # Sleep for an increasing amount of time, depending on queue sizes.
         if decoder_level > _QSLOWDOWN_LEVEL or assembler_level > _QSLOWDOWN_LEVEL:
             time.sleep((decoder_level + assembler_level - _QSLOWDOWN_LEVEL) / 2)
-            sabnzbd.BPSMeter.delayed_decoder += int(decoder_level >= _QSLOWDOWN_LEVEL)
-            sabnzbd.BPSMeter.delayed_assembler += int(assembler_level >= _QSLOWDOWN_LEVEL)
+            sabnzbd.BPSMeter.delayed_decoder += int(decoder_level > _QSLOWDOWN_LEVEL)
+            sabnzbd.BPSMeter.delayed_assembler += int(assembler_level > _QSLOWDOWN_LEVEL)
 
             while not self.shutdown and (sabnzbd.Decoder.queue_level() >= 1 or sabnzbd.Assembler.queue_level() >= 1):
                 # Only log/update once every second, to not waste any CPU-cycles
