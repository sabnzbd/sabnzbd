--- conflicted
+++ resolved
@@ -541,14 +541,9 @@
                     article = sabnzbd.NzbQueue.get_article(server, self.servers)
 
                     if not article:
-<<<<<<< HEAD
                         # Skip this server for 1 second
                         if not server.unpickle_break:
-                            server.next_article_search = now + 1
-=======
-                        # Skip this server for 0.5 second
-                        server.next_article_search = now + 0.5
->>>>>>> c3665048
+                            server.next_article_search = now + 0.5
                         break
 
                     if server.retention and article.nzf.nzo.avg_stamp < now - server.retention:
