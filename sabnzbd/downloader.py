#!/usr/bin/python3 -OO
# Copyright 2007-2023 The SABnzbd-Team <team@sabnzbd.org>
#
# This program is free software; you can redistribute it and/or
# modify it under the terms of the GNU General Public License
# as published by the Free Software Foundation; either version 2
# of the License, or (at your option) any later version.
#
# This program is distributed in the hope that it will be useful,
# but WITHOUT ANY WARRANTY; without even the implied warranty of
# MERCHANTABILITY or FITNESS FOR A PARTICULAR PURPOSE.  See the
# GNU General Public License for more details.
#
# You should have received a copy of the GNU General Public License
# along with this program; if not, write to the Free Software
# Foundation, Inc., 51 Franklin Street, Fifth Floor, Boston, MA  02110-1301, USA.

"""
sabnzbd.downloader - download engine
"""

import time
import select
import logging
from math import ceil
from threading import Thread, RLock
import socket
import random
import sys
import ssl
from typing import List, Dict, Optional, Union
from multiprocessing.pool import ThreadPool

import sabnzbd
from sabnzbd.decorators import synchronized, NzbQueueLocker, DOWNLOADER_CV
from sabnzbd.newswrapper import NewsWrapper, NNTPPermanentError
import sabnzbd.config as config
import sabnzbd.cfg as cfg
from sabnzbd.misc import from_units, get_server_addrinfo, helpful_warning, int_conv
from sabnzbd.utils.happyeyeballs import happyeyeballs


# Timeout penalty in minutes for each cause
_PENALTY_UNKNOWN = 3  # Unknown cause
_PENALTY_502 = 5  # Unknown 502
_PENALTY_TIMEOUT = 10  # Server doesn't give an answer (multiple times)
_PENALTY_SHARE = 10  # Account sharing detected
_PENALTY_TOOMANY = 10  # Too many connections
_PENALTY_PERM = 10  # Permanent error, like bad username/password
_PENALTY_SHORT = 1  # Minimal penalty when no_penalties is set
_PENALTY_VERYSHORT = 0.1  # Error 400 without cause clues

# Wait this many seconds between checking idle servers for new articles or busy threads for timeout
_SERVER_CHECK_DELAY = 0.5
# Wait this many seconds between updates of the BPSMeter
_BPSMETER_UPDATE_DELAY = 0.05
# How many articles should be prefetched when checking the next articles?
_ARTICLE_PREFETCH = 20
# Minimum expected size of TCP receive buffer
_DEFAULT_CHUNK_SIZE = 65536

TIMER_LOCK = RLock()


class Server:
    # Pre-define attributes to save memory and improve get/set performance
    __slots__ = (
        "id",
        "newid",
        "restart",
        "displayname",
        "host",
        "port",
        "timeout",
        "threads",
        "priority",
        "ssl",
        "ssl_verify",
        "ssl_ciphers",
        "ssl_context",
        "required",
        "optional",
        "retention",
        "send_group",
        "username",
        "password",
        "busy_threads",
        "next_busy_threads_check",
        "idle_threads",
        "next_article_search",
        "active",
        "bad_cons",
        "errormsg",
        "warning",
        "info",
        "ssl_info",
        "request",
        "have_body",
        "have_stat",
        "article_queue",
    )

    def __init__(
        self,
        server_id,
        displayname,
        host,
        port,
        timeout,
        threads,
        priority,
        use_ssl,
        ssl_verify,
        ssl_ciphers,
        send_group,
        username=None,
        password=None,
        required=False,
        optional=False,
        retention=0,
    ):
        self.id: str = server_id
        self.newid: Optional[str] = None
        self.restart: bool = False
        self.displayname: str = displayname
        self.host: str = host
        self.port: int = port
        self.timeout: int = timeout
        self.threads: int = threads
        self.priority: int = priority
        self.ssl: bool = use_ssl
        self.ssl_verify: int = ssl_verify
        self.ssl_ciphers: str = ssl_ciphers
        self.ssl_context: Optional[ssl.SSLContext] = None
        self.required: bool = required
        self.optional: bool = optional
        self.retention: int = retention
        self.send_group: bool = send_group

        self.username: Optional[str] = username
        self.password: Optional[str] = password

        self.busy_threads: List[NewsWrapper] = []
        self.next_busy_threads_check: float = 0
        self.idle_threads: List[NewsWrapper] = []
        self.next_article_search: float = 0
        self.active: bool = True
        self.bad_cons: int = 0
        self.errormsg: str = ""
        self.warning: str = ""
        self.info: Optional[List] = None  # Will hold getaddrinfo() list
        self.ssl_info: str = ""  # Will hold the type and cipher of SSL connection
        self.request: bool = False  # True if a getaddrinfo() request is pending
        self.have_body: bool = True  # Assume server has "BODY", until proven otherwise
        self.have_stat: bool = True  # Assume server has "STAT", until proven otherwise
        self.article_queue: List[sabnzbd.nzbstuff.Article] = []

        # Skip during server testing
        if threads:
            # Initialize threads
            for i in range(threads):
                self.idle_threads.append(NewsWrapper(self, i + 1))

            # Tell the BPSMeter about this server
            sabnzbd.BPSMeter.init_server_stats(self.id)

    @property
    def hostip(self) -> str:
        """In case a server still has active connections, we use the same IP again
        If new connection then based on value of load_balancing() and self.info:
        0 - return the first entry, so all threads use the same IP
        1 - and self.info has more than 1 entry (read: IP address): Return a random entry from the possible IPs
        2 - and self.info has more than 1 entry (read: IP address): Return the quickest IP based on the happyeyeballs algorithm
        In case of problems: return the host name itself
        """
        # Check if already a successful ongoing connection
        if self.busy_threads and self.busy_threads[0].nntp:
            # Re-use that IP
            logging.debug("%s: Re-using address %s", self.host, self.busy_threads[0].nntp.host)
            return self.busy_threads[0].nntp.host

        # Determine IP
        ip = self.host
        if self.info:
            # Check this first so we can fall back to default method if it returns None.
            if len(self.info) > 1 and cfg.load_balancing() == 2:
                # RFC6555 / Happy Eyeballs:
                ip = happyeyeballs(self.host, port=self.port)
                if not ip:
                    # nothing returned, so there was a connection problem
                    logging.debug("%s: No successful IP connection was possible using happyeyeballs", self.host)
            if not ip or cfg.load_balancing() == 0 or len(self.info) == 1:
                # Just return the first one, so all next threads use the same IP
                ip = self.info[0][4][0]
            elif cfg.load_balancing() == 1:
                # Return a random entry from the possible IPs
                rnd = random.randint(0, len(self.info) - 1)
                ip = self.info[rnd][4][0]
        logging.debug("%s: Connecting to address %s", self.host, ip)
        return ip

    def deactivate(self):
        """Deactivate server and reset queued articles"""
        self.active = False
        self.reset_article_queue()

    def stop(self):
        """Remove all connections from server"""
        for nw in self.idle_threads:
            sabnzbd.Downloader.remove_socket(nw)
            nw.hard_reset(send_quit=True)
        self.idle_threads = []

    def request_info(self):
        """Launch async request to resolve server address.
        getaddrinfo() can be very slow. In some situations this can lead
        to delayed starts and timeouts on connections.
        Because of this, the results will be cached in the server object."""
        if not self.request:
            self.request = True
            Thread(target=self._request_info_internal).start()

    def get_article(self):
        """Get article from pre-fetched and pre-fetch new ones if necessary.
        Articles that are too old for this server are immediately marked as tried"""
        if self.article_queue:
            return self.article_queue.pop(0)
        elif self.next_article_search < time.time():
            # Pre-fetch new articles
            self.article_queue = sabnzbd.NzbQueue.get_articles(self, sabnzbd.Downloader.servers, _ARTICLE_PREFETCH)
            if self.article_queue:
                article = self.article_queue.pop(0)
                # Mark expired articles as tried on this server
                if self.retention and article.nzf.nzo.avg_stamp < time.time() - self.retention:
                    sabnzbd.Downloader.decode(article)
                    while self.article_queue:
                        sabnzbd.Downloader.decode(self.article_queue.pop())
                else:
                    return article
            else:
                # No available articles, skip this server for a short time
                self.next_article_search = time.time() + _SERVER_CHECK_DELAY
        return None

    def reset_article_queue(self):
        logging.debug("Resetting article queue for %s", self)
        for article in self.article_queue:
            sabnzbd.NzbQueue.reset_try_lists(article, remove_fetcher_from_trylist=False)
        self.article_queue = []

    def _request_info_internal(self):
        """Async attempt to run getaddrinfo() for specified server"""
        logging.debug("Retrieving server address information for %s", self.host)
        self.info = get_server_addrinfo(self.host, self.port)
        if not self.info:
            self.bad_cons += self.threads
            self.info = False
        else:
            self.bad_cons = 0
        self.request = False
        sabnzbd.Downloader.wakeup()

    def __repr__(self):
        return "<Server: %s:%s>" % (self.host, self.port)


class Downloader(Thread):
    """Singleton Downloader Thread"""

    # Improves get/set performance, even though it's inherited from Thread
    # Due to the huge number of get-calls in run(), it can actually make a difference
    __slots__ = (
        "paused",
        "bandwidth_limit",
        "bandwidth_perc",
        "sleep_time",
        "recv_pool",
        "recv_threads",
        "paused_for_postproc",
        "shutdown",
        "server_restarts",
        "force_disconnect",
        "read_fds",
        "servers",
        "timers",
    )

    def __init__(self, paused=False):
        super().__init__()

        logging.debug("Initializing downloader")

        # Used for scheduled pausing
        self.paused: bool = paused

        # Used for reducing speed, should always be int and not float
        self.bandwidth_limit: int = 0
        self.bandwidth_perc: int = 0
        cfg.bandwidth_perc.callback(self.speed_set)
        cfg.bandwidth_max.callback(self.speed_set)
        self.speed_set()

        # Used to see if we can add a slowdown to the Downloader-loop
        self.sleep_time: float = 0.0
        self.sleep_time_set()
        cfg.downloader_sleep_time.callback(self.sleep_time_set)

        self.recv_pool: Optional[ThreadPool] = None
        self.recv_threads: int = 1
        self.recv_threads_set()
        cfg.receive_threads.callback(self.recv_threads_set)

        self.paused_for_postproc: bool = False
        self.shutdown: bool = False

        # A user might change server parms again before server restart is ready.
        # Keep a counter to prevent multiple restarts
        self.server_restarts: int = 0

        self.force_disconnect: bool = False

        self.read_fds: Dict[int, NewsWrapper] = {}

        self.servers: List[Server] = []
        self.timers: Dict[str, List[float]] = {}

        for server in config.get_servers():
            self.init_server(None, server)

    def init_server(self, oldserver: Optional[str], newserver: str):
        """Setup or re-setup single server
        When oldserver is defined and in use, delay startup.
        Note that the server names are "host:port" strings!
        """

        create = False

        servers = config.get_servers()
        if newserver in servers:
            srv = servers[newserver]
            enabled = srv.enable()
            displayname = srv.displayname()
            host = srv.host()
            port = srv.port()
            timeout = srv.timeout()
            threads = srv.connections()
            priority = srv.priority()
            ssl = srv.ssl()
            ssl_verify = srv.ssl_verify()
            ssl_ciphers = srv.ssl_ciphers()
            username = srv.username()
            password = srv.password()
            required = srv.required()
            optional = srv.optional()
            retention = int(srv.retention() * 24 * 3600)  # days ==> seconds
            send_group = srv.send_group()
            create = True

        if oldserver:
            for server in self.servers:
                if server.id == oldserver:
                    # Server exists, do re-init later
                    create = False
                    server.newid = newserver
                    server.restart = True
                    server.reset_article_queue()
                    self.server_restarts += 1
                    break

        if create and enabled and host and port and threads:
            self.servers.append(
                Server(
                    newserver,
                    displayname,
                    host,
                    port,
                    timeout,
                    threads,
                    priority,
                    ssl,
                    ssl_verify,
                    ssl_ciphers,
                    send_group,
                    username,
                    password,
                    required,
                    optional,
                    retention,
                )
            )

            # Sort the servers for performance
            self.servers.sort(key=lambda svr: "%02d%s" % (svr.priority, svr.displayname.lower()))

    def add_socket(self, fileno: int, nw: NewsWrapper):
        """Add a socket ready to be used to the list to be watched"""
        self.read_fds[fileno] = nw

    def remove_socket(self, nw: NewsWrapper):
        """Remove a socket to be watched"""
        if nw.nntp:
            self.read_fds.pop(nw.nntp.fileno, None)

    @NzbQueueLocker
    def set_paused_state(self, state: bool):
        """Set downloader to new paused state if it is changed"""
        if self.paused != state:
            if cfg.preserve_paused_state():
                cfg.start_paused.set(state)
            self.paused = state

    @NzbQueueLocker
    def resume(self):
        # Do not notify when SABnzbd is still starting
        if self.paused and sabnzbd.WEB_DIR:
            logging.info("Resuming")
            sabnzbd.notifier.send_notification("SABnzbd", T("Resuming"), "pause_resume")
            if cfg.preserve_paused_state():
                cfg.start_paused.set(False)
        self.paused = False

    @NzbQueueLocker
    def pause(self):
        """Pause the downloader, optionally saving admin"""
        if not self.paused:
            self.paused = True
            logging.info("Pausing")
            sabnzbd.notifier.send_notification("SABnzbd", T("Paused"), "pause_resume")
            if cfg.preserve_paused_state():
                cfg.start_paused.set(True)
            if self.no_active_jobs():
                sabnzbd.BPSMeter.reset()
            if cfg.autodisconnect():
                self.disconnect()

    def wait_for_postproc(self):
        logging.info("Waiting for post-processing to finish")
        self.paused_for_postproc = True

    @NzbQueueLocker
    def resume_from_postproc(self):
        logging.info("Post-processing finished, resuming download")
        self.paused_for_postproc = False

    @NzbQueueLocker
    def disconnect(self):
        logging.info("Forcing disconnect")
        self.force_disconnect = True

    def limit_speed(self, value: Union[str, int]):
        """Set the actual download speed in Bytes/sec
        When 'value' ends with a '%' sign or is within 1-100, it is interpreted as a percentage of the maximum bandwidth
        When no '%' is found, it is interpreted as an absolute speed (including KMGT notation).
        """
        if value:
            mx = cfg.bandwidth_max.get_int()
            if "%" in str(value) or (0 < from_units(value) < 101):
                limit = value.strip(" %")
                self.bandwidth_perc = int_conv(limit)
                if mx:
                    self.bandwidth_limit = int(mx * self.bandwidth_perc / 100)
                else:
                    helpful_warning(T("You must set a maximum bandwidth before you can set a bandwidth limit"))
            else:
                self.bandwidth_limit = int(from_units(value))
                if mx:
                    self.bandwidth_perc = int(self.bandwidth_limit / mx * 100)
                else:
                    self.bandwidth_perc = 100
        else:
            self.speed_set()
        logging.info("Speed limit set to %s B/s", self.bandwidth_limit)

    def speed_set(self):
        perc = cfg.bandwidth_perc()
        limit = cfg.bandwidth_max.get_int()
        if limit and perc:
            self.bandwidth_perc = int(perc)
            self.bandwidth_limit = int(limit * perc / 100)
        else:
            self.bandwidth_perc = 0
            self.bandwidth_limit = 0

    def sleep_time_set(self):
        self.sleep_time = cfg.downloader_sleep_time() * 0.0001
        logging.debug("Sleep time: %f seconds", self.sleep_time)

    def recv_threads_set(self):
        self.recv_threads = cfg.receive_threads()
        logging.debug("Receive threads: %s", self.recv_threads)
        old_pool = self.recv_pool
        self.recv_pool = ThreadPool(self.recv_threads)
        if old_pool:
            try:
                time.sleep(0.1)
                old_pool.close()
            except Exception as e:
                logging.warning("Got exception %s when trying to close old receive pool", e)

    def no_active_jobs(self) -> bool:
        """Is the queue paused or is it paused but are there still forced items?"""
        return self.paused and not sabnzbd.NzbQueue.has_forced_jobs()

    def highest_server(self, me: Server):
        """Return True when this server has the highest priority of the active ones
        0 is the highest priority, servers are sorted by priority.
        """
        for server in self.servers:
            if server.priority == me.priority:
                return True
            if server.active:
                return False

    def maybe_block_server(self, server: Server):
        # Was it resolving problem?
        if server.info is False:
            # Warn about resolving issues
            errormsg = T("Cannot connect to server %s [%s]") % (server.host, T("Server name does not resolve"))
            if server.errormsg != errormsg:
                server.errormsg = errormsg
                logging.warning(errormsg)
                if not server.required:
                    logging.warning(T("Server %s will be ignored for %s minutes"), server.host, _PENALTY_TIMEOUT)

            # Not fully the same as the code below for optional servers
            server.bad_cons = 0
            if server.required:
                sabnzbd.Scheduler.plan_required_server_resume()
            else:
                server.deactivate()
                self.plan_server(server, _PENALTY_TIMEOUT)

        # Optional and active server had too many problems.
        # Disable it now and send a re-enable plan to the scheduler
        if server.optional and server.active and (server.bad_cons / server.threads) > 3:
            # Deactivate server
            server.bad_cons = 0
            server.deactivate()
            logging.warning(T("Server %s will be ignored for %s minutes"), server.host, _PENALTY_TIMEOUT)
            self.plan_server(server, _PENALTY_TIMEOUT)

            # Remove all connections to server
            for nw in server.idle_threads + server.busy_threads:
                self.__reset_nw(nw, "forcing disconnect", warn=False, wait=False, retry_article=False, send_quit=False)

            # Make sure server address resolution is refreshed
            server.info = None

    def decode(self, article, raw_data: Optional[bytearray] = None, raw_data_size: Optional[int] = None):
        """Decode article and check the status of
        the decoder and the assembler
        """
        # Article was requested and fetched, update article stats for the server
        sabnzbd.BPSMeter.register_server_article_tried(article.fetcher.id)

        # Handle broken articles directly
        if not raw_data:
            if not article.search_new_server():
                sabnzbd.NzbQueue.register_article(article, success=False)
                article.nzf.nzo.increase_bad_articles_counter("missing_articles")
            return

        # Send to decoder-queue
        sabnzbd.Decoder.process(article, raw_data, raw_data_size)

        # See if we need to delay because the queues are full
        logged_counter = 0
        decoder_full = sabnzbd.Decoder.queue_full()
        assembler_full = sabnzbd.Assembler.queue_full()
        while not self.shutdown and (decoder_full or assembler_full):
            # Only log/update once every second, to not waste any CPU-cycles
            if not logged_counter % 10:
                # Make sure the BPS-meter is updated
                sabnzbd.BPSMeter.update()

                # Update who is delaying us
                sabnzbd.BPSMeter.delayed_decoder += int(decoder_full)
                sabnzbd.BPSMeter.delayed_assembler += int(assembler_full)
                logging.debug(
                    "Delayed - %d seconds - Decoder queue: %d - Assembler queue: %d",
                    logged_counter / 10,
                    sabnzbd.Decoder.decoder_queue.qsize(),
                    sabnzbd.Assembler.queue.qsize(),
                )

            # Wait and update the queue sizes
            time.sleep(0.1)
            logged_counter += 1
            decoder_full = sabnzbd.Decoder.queue_full()
            assembler_full = sabnzbd.Assembler.queue_full()

    def run(self):
        # First check IPv6 connectivity
        sabnzbd.EXTERNAL_IPV6 = sabnzbd.misc.test_ipv6()
        logging.debug("External IPv6 test result: %s", sabnzbd.EXTERNAL_IPV6)

        # Then we check SSL certificate checking
        sabnzbd.CERTIFICATE_VALIDATION = sabnzbd.misc.test_cert_checking()
        logging.debug("SSL verification test: %s", sabnzbd.CERTIFICATE_VALIDATION)

        # Warn if there are servers defined, but none are valid
        if config.get_servers() and not self.servers:
            logging.warning(T("There are no active servers!"))

        # Kick BPS-Meter to check quota
        BPSMeter = sabnzbd.BPSMeter
        BPSMeter.update()
        next_bpsmeter_update = 0

        # Sleep check variables
        last_max_chunk_size: int = 0
        max_chunk_size: int = _DEFAULT_CHUNK_SIZE
        # Debugging code for v4 test release
        sleep_count_start: float = time.time()
        sleep_count: int = 0
        time_slept: float = 0

        # Check server expiration dates
        check_server_expiration()

        while 1:
            now = time.time()

            # Set Article to None so references from this
            # thread do not keep the parent objects alive (see #1628)
            article = None

            for server in self.servers:
                # Skip this server if there's no point searching for new stuff to do
                if not server.busy_threads and server.next_article_search > now:
                    continue

                if server.next_busy_threads_check < now:
                    server.next_busy_threads_check = now + _SERVER_CHECK_DELAY
                    for nw in server.busy_threads[:]:
                        if (nw.nntp and nw.nntp.error_msg) or (nw.timeout and now > nw.timeout):
                            if nw.nntp and nw.nntp.error_msg:
                                # Already showed error
                                self.__reset_nw(nw)
                            else:
                                self.__reset_nw(nw, "timed out", warn=True)
                            server.bad_cons += 1
                            self.maybe_block_server(server)

                if server.restart:
                    if not server.busy_threads:
                        newid = server.newid
                        server.stop()
                        self.servers.remove(server)
                        if newid:
                            self.init_server(None, newid)
                        self.server_restarts -= 1
                        # Have to leave this loop, because we removed element
                        break
                    else:
                        # Restart pending, don't add new articles
                        continue

                if (
                    not server.idle_threads
                    or self.no_active_jobs()
                    or self.shutdown
                    or self.paused_for_postproc
                    or not server.active
                ):
                    continue

                for nw in server.idle_threads[:]:
                    if nw.timeout:
                        if now < nw.timeout:
                            continue
                        else:
                            nw.timeout = None

                    if not server.info:
                        # Only request info if there's stuff in the queue
                        if not sabnzbd.NzbQueue.is_empty():
                            self.maybe_block_server(server)
                            server.request_info()
                        break

                    nw.article = server.get_article()
                    if not nw.article:
                        break

                    server.idle_threads.remove(nw)
                    server.busy_threads.append(nw)

                    if nw.connected:
                        self.__request_article(nw)
                    else:
                        try:
                            logging.info("%s@%s: Initiating connection", nw.thrdnum, server.host)
                            nw.init_connect()
                        except:
                            logging.error(
                                T("Failed to initialize %s@%s with reason: %s"),
                                nw.thrdnum,
                                server.host,
                                sys.exc_info()[1],
                            )
                            self.__reset_nw(nw, "failed to initialize", warn=True)

            if self.force_disconnect or self.shutdown:
                for server in self.servers:
                    for nw in server.idle_threads + server.busy_threads:
                        # Send goodbye if we have open socket
                        if nw.nntp:
                            self.__reset_nw(
                                nw, "forcing disconnect", wait=False, count_article_try=False, send_quit=True
                            )
                    # Make sure server address resolution is refreshed
                    server.info = None
                    server.reset_article_queue()
                self.force_disconnect = False

                # Make sure we update the stats
                BPSMeter.update()

                # Exit-point
                if self.shutdown:
                    logging.info("Shutting down")
                    break

            # If less data than possible was received then it should be ok to sleep a bit
            if self.sleep_time:
                if last_max_chunk_size > max_chunk_size:
                    logging.debug("New max_chunk_size %d -> %d", max_chunk_size, last_max_chunk_size)
                    max_chunk_size = last_max_chunk_size
                elif last_max_chunk_size < max_chunk_size / 3:
                    time_before = time.time()
                    time.sleep(self.sleep_time)
                    now = time.time()
                    # Debugging code for v4 test release
                    if now - time_before > self.sleep_time + 0.01:
                        logging.debug("Slept %.5f seconds, sleep_time = %s", now - time_before, self.sleep_time)
                    time_slept += now - time_before
                    sleep_count += 1
                    if sleep_count_start + 20 < now:
                        if sleep_count > 21:
                            logging.debug(
                                "Slept %d times for an average of %.5f seconds the last %.2f seconds. sleep_time = %s",
                                sleep_count,
                                time_slept / sleep_count,
                                now - sleep_count_start,
                                self.sleep_time,
                            )
                        sleep_count_start = now
                        sleep_count = 0
                        time_slept = 0

                last_max_chunk_size = 0

            # Use select to find sockets ready for reading/writing
            readkeys = self.read_fds.keys()
            if readkeys:
                read, _, _ = select.select(readkeys, (), (), 1.0)
            else:
                read = []
                BPSMeter.reset()
                time.sleep(1.0)
                max_chunk_size = _DEFAULT_CHUNK_SIZE
                with DOWNLOADER_CV:
                    while (
                        (sabnzbd.NzbQueue.is_empty() or self.no_active_jobs() or self.paused_for_postproc)
                        and not self.shutdown
                        and not self.force_disconnect
                        and not self.server_restarts
                    ):
                        DOWNLOADER_CV.wait()

            if now > next_bpsmeter_update:
                BPSMeter.update()
                next_bpsmeter_update = now + _BPSMETER_UPDATE_DELAY

            if not read:
                continue

            if self.recv_threads > 1:
                for nw, bytes_received, done in self.recv_pool.imap_unordered(self.__recv, read):
                    self.__handle_recv_result(nw, bytes_received, done)
                if self.bandwidth_limit:
                    self.__check_speed()
            else:
                for selected in read:
                    nw, bytes_received, done = self.__recv(selected)
                    self.__handle_recv_result(nw, bytes_received, done)
                    if self.bandwidth_limit and bytes_received:
                        self.__check_speed()

    def __recv(self, selected):
        nw = self.read_fds[selected]
        try:
            bytes_received, done = nw.recv_chunk()
            return nw, bytes_received, done
        except ssl.SSLWantReadError:
            return nw, 0, False
        except:
            return nw, 0, True

<<<<<<< HEAD
    def __check_speed(self):
        BPSMeter = sabnzbd.BPSMeter
        if BPSMeter.bps + BPSMeter.sum_cached_amount > self.bandwidth_limit:
            BPSMeter.update()
            while BPSMeter.bps > self.bandwidth_limit:
                time.sleep(0.01)
                BPSMeter.update()
=======
                try:
                    bytes_received, done = nw.recv_chunk()
                    if bytes_received > last_max_chunk_size:
                        last_max_chunk_size = bytes_received
                except ssl.SSLWantReadError:
                    continue
                except:
                    self.__reset_nw(nw, "server closed connection", wait=False)
                    continue
>>>>>>> e4ec774d

    def __handle_recv_result(self, nw: NewsWrapper, bytes_received: int = 0, done: bool = False):
        if not bytes_received:
            if done:
                self.__reset_nw(nw, "server closed connection", wait=False)
            return

        article = nw.article
        server = nw.server
        sabnzbd.BPSMeter.update(server.id, bytes_received)

        if nw.status_code != 222 and not done:
            if not nw.connected or nw.status_code == 480:
                if not self.__finish_connect_nw(nw):
                    return
                if nw.connected:
                    logging.info("Connecting %s@%s finished", nw.thrdnum, nw.server.host)
                    self.__request_article(nw)

            elif nw.status_code == 223:
                done = True
                logging.debug("Article <%s> is present", article.article)

            elif nw.status_code == 211:
                logging.debug("group command ok -> %s", nw.nntp_msg)
                nw.group = nw.article.nzf.nzo.group
                nw.reset_data_buffer()
                self.__request_article(nw)

            elif nw.status_code in (411, 423, 430):
                done = True
                logging.debug(
                    "Thread %s@%s: Article %s missing (error=%s)",
                    nw.thrdnum,
                    nw.server.host,
                    article.article,
                    nw.status_code,
                )
                nw.reset_data_buffer()

            elif nw.status_code == 500:
                if article.nzf.nzo.precheck:
                    # Assume "STAT" command is not supported
                    server.have_stat = False
                    logging.debug("Server %s does not support STAT", server.host)
                else:
                    # Assume "BODY" command is not supported
                    server.have_body = False
                    logging.debug("Server %s does not support BODY", server.host)
                nw.reset_data_buffer()
                self.__request_article(nw)

        if done:
            # Successful data, clear "bad" counter
            server.bad_cons = 0
            server.errormsg = server.warning = ""

            # Update statistics and decode
            article.nzf.nzo.update_download_stats(sabnzbd.BPSMeter.bps, server.id, nw.data_position)
            self.decode(article, nw.get_data_buffer(), nw.data_position)

            if sabnzbd.LOG_ALL:
                logging.debug("Thread %s@%s: %s done", nw.thrdnum, server.host, article.article)

            # Reset connection for new activity
            nw.soft_reset()
            # Request a new article immediately if possible
            if nw.connected and server.active and not (self.paused or self.shutdown or self.paused_for_postproc):
                nw.article = server.get_article()
                if nw.article:
                    self.__request_article(nw)
                    return
            server.busy_threads.remove(nw)
            server.idle_threads.append(nw)
            self.remove_socket(nw)

    def __finish_connect_nw(self, nw: NewsWrapper) -> bool:
        server = nw.server
        try:
            nw.finish_connect(nw.status_code)
            if sabnzbd.LOG_ALL:
                logging.debug("%s@%s last message -> %s", nw.thrdnum, server.host, nw.nntp_msg)
            nw.reset_data_buffer()
        except NNTPPermanentError as error:
            # Handle login problems
            block = False
            penalty = 0
            errormsg = None
            logging.debug("Server login problem: %s", error.msg)
            if error.code in (502, 400, 481, 482) and clues_too_many(error.msg):
                # Too many connections: remove this thread and reduce thread-setting for server
                # Plan to go back to the full number after a penalty timeout
                errormsg = T("Too many connections to server %s [%s]") % (server.host, error.msg)
                if server.active:
                    # Don't count this for the tries (max_art_tries) on this server
                    self.__reset_nw(nw, send_quit=True)
                    self.plan_server(server, _PENALTY_TOOMANY)
                    server.threads -= 1
            elif error.code in (502, 481, 482) and clues_too_many_ip(error.msg):
                # Login from (too many) different IP addresses
                errormsg = T(
                    "Login from too many different IP addresses to server %s [%s] - https://sabnzbd.org/multiple-adresses"
                ) % (server.host, error.msg)
                penalty = _PENALTY_SHARE
                block = True
            elif error.code in (452, 481, 482, 381) or (error.code in (500, 502) and clues_login(error.msg)):
                # Cannot login, block this server
                errormsg = T("Failed login for server %s [%s]") % (server.host, error.msg)
                penalty = _PENALTY_PERM
                block = True
            elif error.code in (502, 482):
                # Cannot connect (other reasons), block this server
                errormsg = T("Cannot connect to server %s [%s]") % (server.host, error.msg)
                if clues_pay(error.msg):
                    penalty = _PENALTY_PERM
                else:
                    penalty = _PENALTY_502
                block = True
            elif error.code == 400:
                # Temp connection problem?
                logging.debug("Unspecified error 400 from server %s", server.host)
                penalty = _PENALTY_VERYSHORT
                block = True
            else:
                # Unknown error, just keep trying
                errormsg = T("Cannot connect to server %s [%s]") % (server.host, error.msg)
                penalty = _PENALTY_UNKNOWN
                block = True
            if block or (penalty and server.optional):
                retry_article = False
                if server.active:
                    if server.required:
                        sabnzbd.Scheduler.plan_required_server_resume()
                        retry_article = True
                    else:
                        server.deactivate()
                        if penalty and (block or server.optional):
                            self.plan_server(server, penalty)
                # Note that the article is discard for this server if the server is not required
                self.__reset_nw(nw, retry_article=retry_article, send_quit=True)

            # Set error for server and warn user if it was first time thrown
            if errormsg and server.active and server.errormsg != errormsg:
                server.errormsg = errormsg
                logging.warning(errormsg)
            return False
        except:
            logging.error(
                T("Connecting %s@%s failed, message=%s"),
                nw.thrdnum,
                nw.server.host,
                nw.nntp_msg,
            )
            # No reset-warning needed, above logging is sufficient
            self.__reset_nw(nw, retry_article=False)
        return True

    def __reset_nw(
        self,
        nw: NewsWrapper,
        reset_msg: Optional[str] = None,
        warn: bool = False,
        wait: bool = True,
        count_article_try: bool = True,
        retry_article: bool = True,
        send_quit: bool = False,
    ):
        # Some warnings are errors, and not added as server.warning
        if warn and reset_msg:
            nw.server.warning = reset_msg
            logging.info("Thread %s@%s: %s", nw.thrdnum, nw.server.host, reset_msg)
        elif reset_msg:
            logging.debug("Thread %s@%s: %s", nw.thrdnum, nw.server.host, reset_msg)

        # Make sure this NewsWrapper is in the idle threads
        if nw in nw.server.busy_threads:
            nw.server.busy_threads.remove(nw)
        if nw not in nw.server.idle_threads:
            nw.server.idle_threads.append(nw)

        # Make sure it is not in the readable sockets
        self.remove_socket(nw)

        if nw.article and not nw.article.nzf.nzo.removed_from_queue:
            # Only some errors should count towards the total tries for each server
            if count_article_try:
                nw.article.tries += 1

            # Do we discard, or try again for this server
            if not retry_article or (not nw.server.required and nw.article.tries > cfg.max_art_tries()):
                # Too many tries on this server, consider article missing
                self.decode(nw.article)
                nw.article.tries = 0
            else:
                # Retry again with the same server
                logging.debug(
                    "Re-adding article %s from %s to server %s",
                    nw.article.article,
                    nw.article.nzf.filename,
                    nw.article.fetcher,
                )
                nw.article.fetcher.article_queue.append(nw.article)

        # Reset connection object
        nw.hard_reset(wait, send_quit=send_quit)

        # Empty SSL info, it might change on next connect
        nw.server.ssl_info = ""

    def __request_article(self, nw: NewsWrapper):
        try:
            nzo = nw.article.nzf.nzo
            if nw.server.send_group and nzo.group != nw.group:
                group = nzo.group
                if sabnzbd.LOG_ALL:
                    logging.debug("Thread %s@%s: GROUP <%s>", nw.thrdnum, nw.server.host, group)
                nw.send_group(group)
            else:
                if sabnzbd.LOG_ALL:
                    logging.debug("Thread %s@%s: BODY %s", nw.thrdnum, nw.server.host, nw.article.article)
                nw.body()
            # Mark as ready to be read
            self.read_fds[nw.nntp.fileno] = nw
        except socket.error as err:
            logging.info("Looks like server closed connection: %s", err)
            self.__reset_nw(nw, "server broke off connection", warn=True, send_quit=False)
        except:
            logging.error(T("Suspect error in downloader"))
            logging.info("Traceback: ", exc_info=True)
            self.__reset_nw(nw, "server broke off connection", warn=True, send_quit=False)

    # ------------------------------------------------------------------------------
    # Timed restart of servers admin.
    # For each server all planned events are kept in a list.
    # When the first timer of a server fires, all other existing timers
    # are neutralized.
    # Each server has a dictionary entry, consisting of a list of timestamps.

    @synchronized(TIMER_LOCK)
    def plan_server(self, server: Server, interval: int):
        """Plan the restart of a server in 'interval' minutes"""
        if cfg.no_penalties() and interval > _PENALTY_SHORT:
            # Overwrite in case of no_penalties
            interval = _PENALTY_SHORT

        logging.debug("Set planned server resume %s in %s mins", server.host, interval)
        if server.id not in self.timers:
            self.timers[server.id] = []
        stamp = time.time() + 60.0 * interval
        self.timers[server.id].append(stamp)
        if interval:
            sabnzbd.Scheduler.plan_server(self.trigger_server, [server.id, stamp], interval)

    @synchronized(TIMER_LOCK)
    def trigger_server(self, server_id: str, timestamp: float):
        """Called by scheduler, start server if timer still valid"""
        logging.debug("Trigger planned server resume for server-id %s", server_id)
        if server_id in self.timers:
            if timestamp in self.timers[server_id]:
                del self.timers[server_id]
                self.init_server(server_id, server_id)

    @NzbQueueLocker
    @synchronized(TIMER_LOCK)
    def unblock(self, server_id: str):
        # Remove timer
        try:
            del self.timers[server_id]
        except KeyError:
            pass
        # Activate server if it was inactive
        for server in self.servers:
            if server.id == server_id and not server.active:
                logging.debug("Unblock server %s", server.host)
                self.init_server(server_id, server_id)
                break

    def unblock_all(self):
        for server_id in self.timers.keys():
            self.unblock(server_id)

    @NzbQueueLocker
    @synchronized(TIMER_LOCK)
    def check_timers(self):
        """Make sure every server without a non-expired timer is active"""
        # Clean expired timers
        now = time.time()
        kicked = []
        # Create a copy so we can remove during iteration
        for server_id in list(self.timers):
            if not [stamp for stamp in self.timers[server_id] if stamp >= now]:
                logging.debug("Forcing re-evaluation of server-id %s", server_id)
                del self.timers[server_id]
                self.init_server(server_id, server_id)
                kicked.append(server_id)
        # Activate every inactive server without an active timer
        for server in self.servers:
            if server.id not in self.timers:
                if server.id not in kicked and not server.active:
                    logging.debug("Forcing activation of server %s", server.host)
                    self.init_server(server.id, server.id)

    def update_server(self, oldserver: str, newserver: Optional[str]):
        """Update the server and make sure we trigger
        the update in the loop to do housekeeping"""
        self.init_server(oldserver, newserver)
        self.wakeup()

    @NzbQueueLocker
    def wakeup(self):
        """Just rattle the semaphore"""
        pass

    @NzbQueueLocker
    def stop(self):
        """Shutdown, wrapped so the semaphore is notified"""
        self.shutdown = True
        sabnzbd.notifier.send_notification("SABnzbd", T("Shutting down"), "startup")


def clues_login(text: str) -> bool:
    """Check for any "failed login" clues in the response code"""
    text = text.lower()
    for clue in ("username", "password", "invalid", "authen", "access denied"):
        if clue in text:
            return True
    return False


def clues_too_many(text: str) -> bool:
    """Check for any "too many connections" clues in the response code"""
    text = text.lower()
    for clue in ("exceed", "connections", "too many", "threads", "limit"):
        # Not 'download limit exceeded' error
        if (clue in text) and ("download" not in text) and ("byte" not in text):
            return True
    return False


def clues_too_many_ip(text: str) -> bool:
    """Check for any "account sharing" clues in the response code"""
    text = text.lower()
    for clue in ("simultaneous ip", "multiple ip"):
        if clue in text:
            return True
    return False


def clues_pay(text: str) -> bool:
    """Check for messages about payments"""
    text = text.lower()
    for clue in ("credits", "paym", "expired", "exceeded"):
        if clue in text:
            return True
    return False


def check_server_expiration():
    """Check if user should get warning about server date expiration"""
    for server in config.get_servers().values():
        if server.expire_date():
            days_to_expire = ceil(
                (time.mktime(time.strptime(server.expire_date(), "%Y-%m-%d")) - time.time()) / (60 * 60 * 24)
            )
            # Notify from 5 days in advance
            if days_to_expire < 6:
                logging.warning(T("Server %s is expiring in %s day(s)"), server.displayname(), days_to_expire)
                # Reset on the day of expiration
                if days_to_expire <= 0:
                    server.expire_date.set("")
                    config.save_config()


def check_server_quota():
    """Check quota on servers"""
    for srv, server in config.get_servers().items():
        if server.quota():
            if server.quota.get_int() + server.usage_at_start() < sabnzbd.BPSMeter.grand_total.get(srv, 0):
                logging.warning(T("Server %s has used the specified quota"), server.displayname())
                server.quota.set("")
                config.save_config()


def pause_all():
    """Pause all activities than cause disk access"""
    sabnzbd.PAUSED_ALL = True
    sabnzbd.Downloader.pause()
    logging.debug("PAUSED_ALL active")


def unpause_all():
    """Resume all activities"""
    sabnzbd.PAUSED_ALL = False
    sabnzbd.Downloader.resume()
    logging.debug("PAUSED_ALL inactive")<|MERGE_RESOLUTION|>--- conflicted
+++ resolved
@@ -798,7 +798,6 @@
         except:
             return nw, 0, True
 
-<<<<<<< HEAD
     def __check_speed(self):
         BPSMeter = sabnzbd.BPSMeter
         if BPSMeter.bps + BPSMeter.sum_cached_amount > self.bandwidth_limit:
@@ -806,17 +805,6 @@
             while BPSMeter.bps > self.bandwidth_limit:
                 time.sleep(0.01)
                 BPSMeter.update()
-=======
-                try:
-                    bytes_received, done = nw.recv_chunk()
-                    if bytes_received > last_max_chunk_size:
-                        last_max_chunk_size = bytes_received
-                except ssl.SSLWantReadError:
-                    continue
-                except:
-                    self.__reset_nw(nw, "server closed connection", wait=False)
-                    continue
->>>>>>> e4ec774d
 
     def __handle_recv_result(self, nw: NewsWrapper, bytes_received: int = 0, done: bool = False):
         if not bytes_received:
