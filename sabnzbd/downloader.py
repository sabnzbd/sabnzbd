--- conflicted
+++ resolved
@@ -442,23 +442,19 @@
         # Kick BPS-Meter to check quota
         sabnzbd.BPSMeter.update()
 
-<<<<<<< HEAD
+        # Store when each server last searched for articles
+        last_searched = {}
+
+        # Store when each server last downloaded anything or found an article
+        last_busy = {}
+
         # Counts number of iterations with no articles found
         idle_count = 0
         logging.debug("Sleep time: %f", self.sleep_time)
 
         while 1:
             idle_count += 1
-=======
-        # Store when each server last searched for articles
-        last_searched = {}
-
-        # Store when each server last downloaded anything or found an article
-        last_busy = {}
-
-        while 1:
             now = time.time()
->>>>>>> 01ea1d29
             for server in self.servers:
                 serverid = server.id
                 if server.busy_threads:
@@ -518,15 +514,10 @@
                     if not article:
                         break
 
-<<<<<<< HEAD
+                    last_busy[serverid] = now
                     idle_count = 0
 
-                    if server.retention and article.nzf.nzo.avg_stamp < time.time() - server.retention:
-=======
-                    last_busy[serverid] = now
-
                     if server.retention and article.nzf.nzo.avg_stamp < now - server.retention:
->>>>>>> 01ea1d29
                         # Let's get rid of all the articles for this server at once
                         logging.info("Job %s too old for %s, moving on", article.nzf.nzo.final_name, server.host)
                         while article:
@@ -588,27 +579,6 @@
 
             if readkeys or writekeys:
                 read, write, error = select.select(readkeys, writekeys, (), 1.0)
-
-<<<<<<< HEAD
-=======
-                # Why check so often when so few things happened?
-                if self.can_be_slowed and len(readkeys) >= 8 and len(read) <= 2:
-                    time.sleep(0.01)
-
-                # Need to initialize the check during first 20 seconds
-                if self.can_be_slowed is None or self.can_be_slowed_timer:
-                    # Wait for stable speed to start testing
-                    if not self.can_be_slowed_timer and sabnzbd.BPSMeter.get_stable_speed(timespan=10):
-                        self.can_be_slowed_timer = now
-
-                    # Check 10 seconds after enabling slowdown
-                    if self.can_be_slowed_timer and now > self.can_be_slowed_timer + 10:
-                        # Now let's check if it was stable in the last 10 seconds
-                        self.can_be_slowed = sabnzbd.BPSMeter.get_stable_speed(timespan=10)
-                        self.can_be_slowed_timer = 0
-                        logging.debug("Downloader-slowdown: %r", self.can_be_slowed)
-
->>>>>>> 01ea1d29
             else:
                 read, write, error = ([], [], [])
 
