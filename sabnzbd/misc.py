--- conflicted
+++ resolved
@@ -1185,19 +1185,11 @@
                 s = os.statvfs(_dir)
                 if s.f_blocks < 0:
                     disk_size = float(sys.maxint) * float(s.f_frsize)
-<<<<<<< HEAD
                 else:
                     disk_size = float(s.f_blocks) * float(s.f_frsize)
                 if s.f_bavail < 0:
                     available = float(sys.maxint) * float(s.f_frsize)
                 else:
-=======
-                else:
-                    disk_size = float(s.f_blocks) * float(s.f_frsize)
-                if s.f_bavail < 0:
-                    available = float(sys.maxint) * float(s.f_frsize)
-                else:
->>>>>>> 55c4bef5
                     available = float(s.f_bavail) * float(s.f_frsize)
                 return disk_size / GIGI, available / GIGI
             except:
@@ -1205,10 +1197,7 @@
     except ImportError:
         def diskspace_base(_dir):
             return 20.0, 10.0
-<<<<<<< HEAD
-=======
-
->>>>>>> 55c4bef5
+
 
 __LAST_DISK_RESULT = {}
 __LAST_DISK_CALL = {}
@@ -1218,15 +1207,6 @@
         __LAST_DISK_RESULT[_dir] = [0.0, 0.0]
         __LAST_DISK_CALL[_dir] = 0.0
 
-<<<<<<< HEAD
-__LAST_DISK_RESULT = {}
-__LAST_DISK_CALL = {}
-def diskspace(_dir, force=False):
-    """ Wrapper to cache results """
-    if _dir not in __LAST_DISK_RESULT:
-        __LAST_DISK_RESULT[_dir] = [0.0, 0.0]
-        __LAST_DISK_CALL[_dir] = 0.0
-
     # When forced, ignore any cache to avoid problems in UI
     if force:
         return diskspace_base(_dir)
@@ -1236,17 +1216,6 @@
         __LAST_DISK_RESULT[_dir] = diskspace_base(_dir)
         __LAST_DISK_CALL[_dir] = time.time()
 
-=======
-    # When forced, ignore any cache to avoid problems in UI
-    if force:
-        return diskspace_base(_dir)
-
-    # Check against cache
-    if time.time() > __LAST_DISK_CALL[_dir] + 10.0:
-        __LAST_DISK_RESULT[_dir] = diskspace_base(_dir)
-        __LAST_DISK_CALL[_dir] = time.time()
-
->>>>>>> 55c4bef5
     return __LAST_DISK_RESULT[_dir]
 
 
