#!/usr/bin/python3 -OO
# Copyright 2008-2024 by The SABnzbd-Team (sabnzbd.org)
#
# This program is free software; you can redistribute it and/or
# modify it under the terms of the GNU General Public License
# as published by the Free Software Foundation; either version 2
# of the License, or (at your option) any later version.
#
# This program is distributed in the hope that it will be useful,
# but WITHOUT ANY WARRANTY; without even the implied warranty of
# MERCHANTABILITY or FITNESS FOR A PARTICULAR PURPOSE.  See the
# GNU General Public License for more details.
#
# You should have received a copy of the GNU General Public License
# along with this program; if not, write to the Free Software
# Foundation, Inc., 51 Franklin Street, Fifth Floor, Boston, MA  02110-1301, USA.

"""
sabnzbd.misc - filesystem operations
"""
import gzip
import os
import pickle
import sys
import logging
import logging.handlers
import re
import shutil
import tempfile
import threading
import time
import fnmatch
import stat
import ctypes
import random
import functools
from typing import Union, List, Tuple, Any, Dict, Optional, BinaryIO

try:
    import win32api
    import win32file
    import win32con
except ImportError:
    pass

import sabnzbd
from sabnzbd.decorators import synchronized, cache_maintainer
from sabnzbd.constants import FUTURE_Q_FOLDER, JOB_ADMIN, GIGI, DEF_FILE_MAX, IGNORED_FILES_AND_FOLDERS, DEF_LOG_FILE
from sabnzbd.encoding import correct_unknown_encoding, utob, ubtou
from sabnzbd.utils import rarfile


# For Windows: determine executable extensions
if os.name == "nt":
    PATHEXT = os.environ.get("PATHEXT", "").lower().split(";")
else:
    PATHEXT = []


def get_ext(filename: str) -> str:
    """Return lowercased file extension"""
    try:
        return os.path.splitext(filename)[1].lower()
    except:
        return ""


def get_basename(filename: str) -> str:
    """Shorthand for getting the basename of a filename"""
    return os.path.splitext(filename)[0]


def get_bytelength(mystring: str):
    """Return length in bytes. Relevant for UTF-8 encoded strings: >1 byte per char"""
    return len(str.encode(mystring))


def limit_filename_length(filename: str) -> int:
    """returns filename limited to DEF_FILE_MAX bytes in lenth in total. UTF-8 safe"""

    if get_bytelength(filename) <= DEF_FILE_MAX:
        # all good
        return filename

    # overall too long, so limit the length

    # first: extension. Normally just 4 chars (like .ext), but let's hard limit to max 20
    extension = get_ext(filename)
    extension = extension[:20]
    while get_bytelength(extension) >= 20:
        extension = extension[:-1]  # utf8 safe
    extension_bytelength = get_bytelength(extension)

    # then: the basename. It can use the remaining byte space
    basename = get_basename(filename)
<<<<<<< HEAD
    basename = basename[:DEF_FILE_MAX]  # DEF_FILE_MAX chars: ASCII or UTF8
=======
    basename = basename[:255]  # 255 chars, ASCII or UTF8
>>>>>>> 0ec23c2d
    while get_bytelength(basename) + extension_bytelength > DEF_FILE_MAX:
        basename = basename[:-1]  # utf8 safe

    return f"{basename}{extension}"


def is_listed_ext(ext: str, ext_list: list) -> bool:
    """Check if the extension is listed. In case of a regexp the entire extension must be matched;
    partial matches aren't accepted (e.g. 'r[0-9]{2}' will be treated the same as '^r[0-9]{2}$' and
    thus return false for extensions such as 'r007' despite the substring match on 'r00').
    """
    for item in ext_list:
        if RE_EXT := sabnzbd.misc.convert_filter(item):
            try:
                if len(RE_EXT.match(ext).group()) == len(ext):
                    return True
            except Exception:
                pass
        elif item == ext:
            return True
    # No match found
    return False


def has_unwanted_extension(filename: str) -> bool:
    """Determine if a filename has an unwanted extension, given the configured mode"""
    extension = get_ext(filename).replace(".", "")
    if extension and sabnzbd.cfg.unwanted_extensions():
        return (
            # Blacklisted
            sabnzbd.cfg.unwanted_extensions_mode() == 0
            and is_listed_ext(extension, sabnzbd.cfg.unwanted_extensions())
        ) or (
            # Not whitelisted
            sabnzbd.cfg.unwanted_extensions_mode() == 1
            and not is_listed_ext(extension, sabnzbd.cfg.unwanted_extensions())
        )
    else:
        # Don't consider missing extensions unwanted to prevent indiscriminate blocking of
        # obfuscated jobs in whitelist mode. If there is an extension but nothing listed as
        # (un)wanted, the result only depends on the configured mode.
        return bool(extension and sabnzbd.cfg.unwanted_extensions_mode())


def get_filename(path: str) -> str:
    """Return path without the file extension"""
    try:
        return os.path.split(path)[1]
    except:
        return ""


def setname_from_path(path: str) -> str:
    """Get the setname from a path"""
    return get_basename(os.path.basename(path))


def is_writable(path: str) -> bool:
    """Return True is file is writable (also when non-existent)"""
    if os.path.isfile(path):
        return bool(os.stat(path).st_mode & stat.S_IWUSR)
    else:
        return True


def is_size(filepath: str, size: int) -> bool:
    """Return True if filepath exists and is specified size"""
    try:
        return os.path.getsize(filepath) == size
    except:
        return False


_DEVICES = (
    "con",
    "prn",
    "aux",
    "nul",
    "com1",
    "com2",
    "com3",
    "com4",
    "com5",
    "com6",
    "com7",
    "com8",
    "com9",
    "lpt1",
    "lpt2",
    "lpt3",
    "lpt4",
    "lpt5",
    "lpt6",
    "lpt7",
    "lpt8",
    "lpt9",
)


def replace_win_devices(name: str) -> str:
    """Remove reserved Windows device names from a name.
    aux.txt ==> _aux.txt
    txt.aux ==> txt.aux
    """
    if name:
        lname = name.lower()
        for dev in _DEVICES:
            if lname == dev or lname.startswith(dev + "."):
                name = "_" + name
                break

        # Remove special NTFS filename
        if lname.startswith("$mft"):
            name = name.replace("$", "S", 1)

    return name


def has_win_device(filename: str) -> bool:
    """Return True if filename part contains forbidden name
    Before and after sanitizing
    """
    filename = os.path.split(filename)[1].lower()
    for dev in _DEVICES:
        if filename == dev or filename.startswith(dev + ".") or filename.startswith("_" + dev + "."):
            return True
    return False


CH_ILLEGAL = "\0/"
CH_LEGAL = "_+"
CH_ILLEGAL_WIN = '\\/<>?*|":'
CH_LEGAL_WIN = "++{}!@#'-"
for i in range(1, 32):
    CH_ILLEGAL_WIN += chr(i)
    CH_LEGAL_WIN += "_"


def sanitize_filename(name: str) -> str:
    """Return filename with illegal chars converted to legal ones,
    limited to filename length that will always fit,
    and with the par2 extension always in lowercase
    """
    if not name:
        return name

    illegal = CH_ILLEGAL
    legal = CH_LEGAL

    if sabnzbd.WINDOWS or sabnzbd.cfg.sanitize_safe():
        # Remove all bad Windows chars too
        illegal += CH_ILLEGAL_WIN
        legal += CH_LEGAL_WIN

    if ":" in name and sabnzbd.MACOS:
        # Compensate for the foolish way par2 on macOS handles a colon character
        name = name[name.rfind(":") + 1 :]

    lst = []
    for ch in name.strip():
        if ch in illegal:
            ch = legal[illegal.find(ch)]
        lst.append(ch)
    name = "".join(lst)

    if sabnzbd.WINDOWS or sabnzbd.cfg.sanitize_safe():
        name = replace_win_devices(name)

    if not name:
        name = "unknown"

    name = limit_filename_length(name)  # limit so fits on filesystem: max 255 bytes for name + ext

    name, ext = os.path.splitext(name)  # split it
    lowext = ext.lower()
    if lowext == ".par2" and lowext != ext:
        ext = lowext
    return name + ext


def sanitize_foldername(name: str) -> str:
    """Return foldername with dodgy chars converted to safe ones
    Remove any leading and trailing dot and space characters
    """
    if not name:
        return name

    illegal = CH_ILLEGAL + ':"'
    legal = CH_LEGAL + "-'"

    if sabnzbd.WINDOWS or sabnzbd.cfg.sanitize_safe():
        # Remove all bad Windows chars too
        illegal += CH_ILLEGAL_WIN
        legal += CH_LEGAL_WIN

    lst = []
    for ch in name.strip():
        if ch in illegal:
            ch = legal[illegal.find(ch)]
            lst.append(ch)
        else:
            lst.append(ch)
    name = "".join(lst)

    if sabnzbd.WINDOWS or sabnzbd.cfg.sanitize_safe():
        name = replace_win_devices(name)

    name = limit_filename_length(name)  # limit so certainly fits on filesystem (max 255 bytes)

    # And finally, make sure it doesn't end in a dot or a space
    # This is invalid on Windows and can cause trouble for some other tools
    if name != "." and name != "..":
        while len(name) > len(name := name.strip().rstrip(".")):
            continue

    # Just to be sure we don't return nothing
    if not name:
        name = "unknown"

    return name


def sanitize_and_trim_path(path: str) -> str:
    """Remove illegal characters and trim element size"""
    path = path.strip()
    new_path = ""
    if sabnzbd.WINDOWS:
        if path.startswith("\\\\?\\UNC\\"):
            new_path = "\\\\?\\UNC\\"
            path = path[8:]
        elif path.startswith("\\\\?\\"):
            new_path = "\\\\?\\"
            path = path[4:]

    path = path.replace("\\", "/")
    parts = path.split("/")
    if sabnzbd.WINDOWS and len(parts[0]) == 2 and ":" in parts[0]:
        new_path += parts[0] + "/"
        parts.pop(0)
    elif path.startswith("//"):
        new_path = "//"
    elif path.startswith("/"):
        new_path = "/"
    for part in parts:
        new_path = os.path.join(new_path, sanitize_foldername(part))
    return os.path.abspath(os.path.normpath(new_path))


def sanitize_files(folder: Optional[str] = None, filelist: Optional[List[str]] = None) -> List[str]:
    """Sanitize each file in the folder or list of filepaths, return list of new names"""
    logging.info("Checking if any resulting filenames need to be sanitized")
    if folder:
        filelist = listdir_full(folder)
    else:
        filelist = filelist or []

    # Loop over all the files
    output_filelist = []
    for old_path in filelist:
        # Will skip files if there's nothing to sanitize
        output_filelist.append(renamer(old_path, old_path))
    return output_filelist


def strip_extensions(name: str, ext_to_remove: Tuple[str, ...] = (".nzb", ".par", ".par2")):
    """Strip extensions from a filename, without sanitizing the filename"""
    name_base, ext = os.path.splitext(name)
    while ext.lower() in ext_to_remove:
        name = name_base
        name_base, ext = os.path.splitext(name)
    return name


def real_path(loc: str, path: str) -> str:
    """When 'path' is relative, return normalized join of 'loc' and 'path'
    When 'path' is absolute, return normalized path
    A path starting with ~ will be located in the user's Home folder
    """
    # The Windows part is a bit convoluted because
    # C: and C:\ are 2 different things
    if path:
        path = path.strip()
    else:
        path = ""
    if path:
        if not sabnzbd.WINDOWS and path.startswith("~/"):
            path = path.replace("~", os.environ.get("HOME", sabnzbd.DIR_HOME), 1)
        if sabnzbd.WINDOWS:
            # The Windows-functions work differently on long-path
            # So we bring it back to normal and make it long-path at the end
            loc = clip_path(loc)
            path = path.replace("/", "\\")
            if len(path) > 1 and path[0].isalpha() and path[1] == ":":
                if len(path) == 2 or path[2] != "\\":
                    path = path.replace(":", ":\\", 1)
            elif path.startswith("\\\\"):
                pass
            elif path.startswith("\\"):
                if len(loc) > 1 and loc[0].isalpha() and loc[1] == ":":
                    path = loc[:2] + path
            else:
                path = os.path.join(loc, path)
        elif path[0] != "/":
            path = os.path.join(loc, path)
    else:
        path = loc

    return long_path(os.path.normpath(os.path.abspath(path)))


def create_real_path(
    name: str, loc: str, path: str, apply_permissions: bool = False, writable: bool = True
) -> Tuple[bool, str, Optional[str]]:
    """When 'path' is relative, create join of 'loc' and 'path'
    When 'path' is absolute, create normalized path
    'name' is used for logging.
    Optional 'umask' will be applied.
    'writable' means that an existing folder should be writable
    Returns ('success', 'full path', 'error_msg')
    """
    if path:
        my_dir = real_path(loc, path)
        if not os.path.exists(my_dir):
            if not create_all_dirs(my_dir, apply_permissions):
                msg = T("Cannot create directory %s") % clip_path(my_dir)
                logging.error(msg)
                return False, my_dir, msg

        checks = (os.W_OK + os.R_OK) if writable else os.R_OK
        if os.access(my_dir, checks):
            return True, my_dir, None
        else:
            msg = T("%s directory: %s error accessing") % (name, clip_path(my_dir))
            logging.error(msg)
            return False, my_dir, msg
    else:
        return False, path, None


def same_directory(a: str, b: str) -> int:
    """Return 0 if A and B have nothing in common
    return 1 if A and B are actually the same path
    return 2 if B is a sub-folder of A
    """
    if sabnzbd.WINDOWS or sabnzbd.MACOS:
        a = clip_path(a.lower())
        b = clip_path(b.lower())

    a = os.path.normpath(os.path.abspath(a))
    b = os.path.normpath(os.path.abspath(b))

    # Need to add seperator so /mnt/sabnzbd and /mnt/sabnzbd-data are not detected as equal
    # But only if it doesn't already end in a slash, for example C:\
    if not a.endswith(os.sep):
        a = a + os.sep
    if not b.endswith(os.sep):
        b = b + os.sep

    # If it's the same file, it's also a sub-folder
    is_subfolder = 0
    if b.startswith(a):
        is_subfolder = 2

    try:
        # Only available on Linux
        if os.path.samefile(a, b) is True:
            return 1
        return is_subfolder
    except:
        if int(a == b):
            return 1
        else:
            return is_subfolder


def is_network_path(path: str) -> bool:
    """Check weither a path is a network path.
    On Windows, use win32 functions to detect users that try to avoid this detection by using a mapped drive letter.
    We don't check on Linux for mnt or media, since those could also be used for internal drives."""
    path = clip_path(path)
    if path.startswith(r"\\"):
        return True
    if sabnzbd.WINDOWS:
        drive_letter, _ = os.path.splitdrive(path)
        return win32file.GetDriveType(drive_letter) == win32file.DRIVE_REMOTE
    return False


def mount_is_available(path: str) -> bool:
    """Return False if volume isn't mounted on Linux or macOS or
    the network path isn't available on Windows.
    Retry wait_ext_drive times with an interval of 1 sec.
    """
    if sabnzbd.MACOS:
        m = re.search(r"^(/Volumes/[^/]+)", path, re.I)
    elif sabnzbd.WINDOWS:
        m = re.search(r"^([a-z]:\\)", path, re.I)
    else:
        m = re.search(r"^(/(?:mnt|media)/[^/]+)", path)

    if m:
        for n in range(sabnzbd.cfg.wait_ext_drive() or 1):
            if os.path.exists(m.group(1)):
                return True
            logging.debug("Waiting for %s to come online", m.group(1))
            time.sleep(1)
    return not m


RAR_RE = re.compile(r"\.(part\d*\.rar|rar|r\d\d|s\d\d|t\d\d|u\d\d|v\d\d|\d\d\d?\d)$", re.I)
SPLITFILE_RE = re.compile(r"\.(\d\d\d?\d$)", re.I)
SEVENZIP_RE = re.compile(r"\.(zip|7z)$", re.I)
SEVENMULTI_RE = re.compile(r"\.7z\.\d+$", re.I)
TS_RE = re.compile(r"\.(\d+)\.(ts$)", re.I)


def build_filelists(
    workdir: Optional[str], workdir_complete: Optional[str] = None, check_both: bool = False, check_rar: bool = True
) -> Tuple[List[str], List[str], List[str], List[str]]:
    """Build filelists, if workdir_complete has files, ignore workdir.
    Optionally scan both directories.
    Optionally test content to establish RAR-ness
    """
    sevens, joinables, rars, ts, filelist = ([], [], [], [], [])

    if workdir_complete:
        filelist.extend(listdir_full(workdir_complete))

    if workdir and (not filelist or check_both):
        filelist.extend(listdir_full(workdir, recursive=False))

    for file in filelist:
        # Extra check for rar (takes CPU/disk)
        file_is_rar = False
        if check_rar:
            file_is_rar = rarfile.is_rarfile(file)

        # Run through all the checks
        if SEVENZIP_RE.search(file) or SEVENMULTI_RE.search(file):
            # 7zip or zip files
            sevens.append(file)
        elif SPLITFILE_RE.search(file) and not file_is_rar:
            # Joinables, optional with RAR check
            joinables.append(file)
        elif RAR_RE.search(file):
            # RAR files
            rars.append(file)
        elif TS_RE.search(file):
            # TS split files
            ts.append(file)

    logging.debug("build_filelists(): joinables: %s", joinables)
    logging.debug("build_filelists(): rars: %s", rars)
    logging.debug("build_filelists(): 7zips: %s", sevens)
    logging.debug("build_filelists(): ts: %s", ts)

    return joinables, rars, sevens, ts


def safe_fnmatch(f: str, pattern: str) -> bool:
    """fnmatch will fail if the pattern contains any of it's
    key characters, like [, ] or !.
    """
    try:
        return fnmatch.fnmatch(f, pattern)
    except re.error:
        return False


def globber(path: str, pattern: str = "*") -> List[str]:
    """Return matching base file/folder names in folder `path`"""
    # Cannot use glob.glob() because it doesn't support Windows long name notation
    if os.path.exists(path):
        return [f for f in os.listdir(path) if safe_fnmatch(f, pattern)]
    return []


def globber_full(path: str, pattern: str = "*") -> List[str]:
    """Return matching full file/folder names in folder `path`"""
    # Cannot use glob.glob() because it doesn't support Windows long name notation
    if os.path.exists(path):
        return [os.path.join(path, f) for f in os.listdir(path) if safe_fnmatch(f, pattern)]
    return []


def fix_unix_encoding(folder: str):
    """Fix bad name encoding for Unix systems
    This happens for example when files are created
    on Windows but unpacked/repaired on linux
    """
    if not sabnzbd.WINDOWS and not sabnzbd.MACOS:
        for root, dirs, files in os.walk(folder):
            for name in files:
                new_name = correct_unknown_encoding(name)
                if name != new_name:
                    try:
                        renamer(os.path.join(root, name), os.path.join(root, new_name))
                    except:
                        logging.info("Cannot correct name of %s", os.path.join(root, name))


def is_valid_script(basename: str) -> bool:
    """Determine if 'basename' is a valid script"""
    return basename in list_scripts(default=False, none=False)


def list_scripts(default: bool = False, none: bool = True) -> List[str]:
    """Return a list of script names, optionally with 'Default' added"""
    lst = []
    path = sabnzbd.cfg.script_dir.get_path()
    if path and os.access(path, os.R_OK):
        for script in globber_full(path):
            if os.path.isfile(script):
                if (
                    (
                        sabnzbd.WINDOWS
                        and get_ext(script) in PATHEXT
                        and not win32api.GetFileAttributes(script) & win32file.FILE_ATTRIBUTE_HIDDEN
                    )
                    or script.endswith(".py")
                    or (not sabnzbd.WINDOWS and userxbit(script) and not os.path.basename(script).startswith("."))
                ):
                    lst.append(os.path.basename(script))
            # Make sure capitalization is ignored to avoid strange results
            lst = sorted(lst, key=str.casefold)
        if none:
            lst.insert(0, "None")
        if default:
            lst.insert(0, "Default")
    return lst


def make_script_path(script: str) -> Optional[str]:
    """Return full script path, if any valid script exists, else None"""
    script_path = None
    script_dir = sabnzbd.cfg.script_dir.get_path()
    if script_dir and script:
        if script.lower() not in ("none", "default") and is_valid_script(script):
            script_path = os.path.join(script_dir, script)
            if not os.path.exists(script_path):
                script_path = None
            else:
                # Paths to scripts should not be long-path notation
                script_path = clip_path(script_path)
    return script_path


def get_admin_path(name: str, future: bool):
    """Return news-style full path to job-admin folder of names job
    or else the old cache path
    """
    if future:
        return os.path.join(sabnzbd.cfg.admin_dir.get_path(), FUTURE_Q_FOLDER)
    else:
        return os.path.join(os.path.join(sabnzbd.cfg.download_dir.get_path(), name), JOB_ADMIN)


def set_chmod(path: str, permissions: int, allow_failures: bool = False):
    """Set 'permissions' on 'path'"""
    try:
        logging.debug("Applying permissions %s (octal) to %s", oct(permissions), path)
        os.chmod(path, permissions)
    except:
        if not allow_failures and not sabnzbd.misc.match_str(path, IGNORED_FILES_AND_FOLDERS):
            logging.error(T("Cannot change permissions of %s"), clip_path(path))
            logging.info("Traceback: ", exc_info=True)
        else:
            logging.debug("Could not change permissions of %s", path)


def set_permissions(path: str, recursive: bool = True):
    """Give folder tree and its files their proper permissions"""
    if not sabnzbd.WINDOWS:
        if custom_permissions := sabnzbd.cfg.permissions():
            # If user set permissions, parse them
            custom_permissions = int(custom_permissions, 8)

        if os.path.isdir(path):
            if recursive:
                # Parse the dir/file tree and set permissions
                for root, _, files in os.walk(path):
                    if custom_permissions:
                        set_chmod(root, custom_permissions)
                    for name in files:
                        removexbits(os.path.join(root, name), custom_permissions)
            elif custom_permissions:
                set_chmod(path, custom_permissions)
        else:
            removexbits(path, custom_permissions)


UNWANTED_FILE_PERMISSIONS = stat.S_ISUID | stat.S_ISGID | stat.S_IXUSR | stat.S_IXGRP | stat.S_IXOTH


def removexbits(path: str, custom_permissions: int = None):
    """Remove all the x-bits from files, respecting current or custom permissions"""
    if os.path.isfile(path):
        # Use custom permissions as base
        current_permissions = custom_permissions
        allow_failures = False
        if not custom_permissions:
            current_permissions = os.stat(path).st_mode
            # Allow failures if no custom permissions are set, changing permissions might not be supported
            allow_failures = True
        # Check if the file has any x-bits, no need to remove them otherwise
        if custom_permissions or current_permissions & UNWANTED_FILE_PERMISSIONS:
            # Mask out the X-bits
            set_chmod(path, current_permissions & ~UNWANTED_FILE_PERMISSIONS, allow_failures)


def userxbit(path: str) -> bool:
    """Returns boolean if the x-bit for user is set on the given file.
    This is a workaround: os.access(filename, os.X_OK) does not work
    on certain mounted file systems. Does not work at all on Windows.
    """
    # rwx rwx rwx
    # 876 543 210      # we want bit 6 from the right, counting from 0
    userxbit = 1 << 6  # bit 6
    rwxbits = os.stat(path)[0]  # the first element of os.stat() is "mode"
    # do logical AND, check if it is not 0:
    xbitset = (rwxbits & userxbit) > 0
    return xbitset


def clip_path(path: str) -> str:
    r"""Remove \\?\ or \\?\UNC\ prefix from Windows path"""
    if sabnzbd.WINDOWS and path and "?" in path:
        path = path.replace("\\\\?\\UNC\\", "\\\\", 1).replace("\\\\?\\", "", 1)
    return path


def long_path(path: str) -> str:
    """For Windows, convert to long style path; others, return same path"""
    if sabnzbd.WINDOWS and path and not path.startswith("\\\\?\\"):
        if path.startswith("\\\\"):
            # Special form for UNC paths
            path = path.replace("\\\\", "\\\\?\\UNC\\", 1)
        else:
            # Normal form for local paths
            path = "\\\\?\\" + path
    return path


##############################################################################
# Locked directory operations to avoid problems with simultaneous add/remove
##############################################################################
DIR_LOCK = threading.RLock()


@synchronized(DIR_LOCK)
def create_all_dirs(path: str, apply_permissions: bool = False) -> Union[str, bool]:
    """Create all required path elements and set permissions on all
    The apply_permissions argument is ignored on Windows
    Return path if elements could be made or exists
    """
    try:
        logging.info("Creating directories: %s", path)
        if sabnzbd.WINDOWS:
            # On Windows it can fail on UNC-paths in long-path notation
            # https://bugs.python.org/issue41705
            if not os.path.exists(path):
                os.makedirs(path)
        else:
            # We need to build the directory recursively, so we can
            # apply permissions to only the newly created folders
            # We cannot use os.makedirs() as it could ignore the mode
            path_part_combined = "/"
            for path_part in path.split("/"):
                if path_part:
                    path_part_combined = os.path.join(path_part_combined, path_part)
                    # Only create if it doesn't exist
                    if not os.path.exists(path_part_combined):
                        os.mkdir(path_part_combined)
                        # Try to set permissions if desired, ignore failures
                        if apply_permissions:
                            set_permissions(path_part_combined, recursive=False)
        return path
    except OSError:
        logging.error(T("Failed making (%s)"), clip_path(path), exc_info=True)
        return False


@synchronized(DIR_LOCK)
def get_unique_dir(path: str, n: int = 0, create_dir: bool = True) -> Union[str, bool]:
    """Determine a unique folder or filename"""
    if not mount_is_available(path):
        return path

    new_path = path
    if n:
        new_path = "%s.%s" % (path, n)

    if not os.path.exists(new_path):
        if create_dir:
            return create_all_dirs(new_path, apply_permissions=True)
        else:
            return new_path
    else:
        return get_unique_dir(path, n=n + 1, create_dir=create_dir)


@synchronized(DIR_LOCK)
def get_unique_filename(path: str) -> str:
    """Check if path is unique.
    If not, add number like: "/path/name.NUM.ext".
    """
    num = 1
    new_path, filename = os.path.split(path)
    name, ext = os.path.splitext(filename)
    while os.path.exists(path):
        filename = "%s.%d%s" % (name, num, ext)
        num += 1
        path = os.path.join(new_path, filename)
    return path


@synchronized(DIR_LOCK)
def listdir_full(input_dir: str, recursive: bool = True) -> List[str]:
    """List all files in dirs and sub-dirs"""
    filelist = []
    for root, dirs, files in os.walk(input_dir):
        for file in files:
            # Ignore special folders and resources files created by macOS
            if not sabnzbd.misc.match_str(root, IGNORED_FILES_AND_FOLDERS) and not file.startswith("._"):
                filelist.append(os.path.join(root, file))
        if not recursive:
            break
    return filelist


@synchronized(DIR_LOCK)
def move_to_path(path: str, new_path: str) -> Tuple[bool, Optional[str]]:
    """Move a file to a new path, optionally give unique filename
    Return (ok, new_path)
    """
    ok = True
    overwrite = sabnzbd.cfg.overwrite_files()
    new_path = os.path.abspath(new_path)
    new_path_dir = os.path.dirname(new_path)
    if overwrite and os.path.exists(new_path):
        try:
            os.remove(new_path)
        except:
            overwrite = False
    if not overwrite:
        new_path = get_unique_filename(new_path)

    if new_path:
        logging.debug("Moving (overwrite: %s) %s => %s", overwrite, path, new_path)
        if not os.path.exists(new_path_dir):
            create_all_dirs(os.path.dirname(new_path), apply_permissions=True)
        try:
            # First try cheap rename
            renamer(path, new_path)
        except Exception as err:
            # Cannot rename, try copying
            logging.debug("File could not be renamed (error: %s), trying copying: %s", err, path)
            try:
                shutil.copyfile(path, new_path)
                os.remove(path)
            except:
                # Check if the old-file actually exists (possible delete-delays)
                if not os.path.exists(path):
                    logging.debug("File not moved, original path gone: %s", path)
                    return True, None
                if not (sabnzbd.cfg.marker_file() and sabnzbd.cfg.marker_file() in path):
                    logging.error(T("Failed moving %s to %s"), clip_path(path), clip_path(new_path))
                    logging.info("Traceback: ", exc_info=True)
                ok = False
    return ok, new_path


@synchronized(DIR_LOCK)
def cleanup_empty_directories(path: str):
    """Remove all empty folders inside (and including) 'path'"""
    path = os.path.normpath(path)
    while 1:
        repeat = False
        for root, dirs, files in os.walk(path, topdown=False):
            if not dirs and not files and root != path:
                try:
                    remove_dir(root)
                    repeat = True
                except:
                    pass
        if not repeat:
            break

    # Only remove if main folder is now also empty
    if not os.listdir(path):
        try:
            remove_dir(path)
        except:
            pass


@synchronized(DIR_LOCK)
def renamer(old: str, new: str, create_local_directories: bool = False) -> str:
    """Rename file/folder with retries for Win32
    Optionally allows the creation of local directories if they don't exist yet
    Returns new filename (which could be changed due to sanitize_filename) on success"""
    # Sanitize last part of new name, just to be sure
    path, name = os.path.split(new)
    if os.path.isdir(old):
        name = sanitize_foldername(name)
    else:
        name = sanitize_filename(name)
    new = os.path.join(path, name)

    # Skip if nothing changes
    if old == new:
        return new

    # In case we want nonexistent directories to be created, check for directory escape (forbidden)
    if create_local_directories:
        oldpath, _ = os.path.split(old)
        # Check not outside directory
        # In case of "same_file() == 1": same directory, so nothing to do
        if same_directory(oldpath, path) == 0:
            # Outside current directory, this is most likely malicious
            logging.error(T("Blocked attempt to create directory %s"), path)
            raise OSError("Refusing to go outside directory")
        elif same_directory(oldpath, path) == 2:
            # Sub-directory, so create if does not yet exist:
            create_all_dirs(path)

    logging.debug('Renaming "%s" to "%s"', old, new)
    if sabnzbd.WINDOWS:
        retries = 10
        while retries > 0:
            try:
                # First we try 3 times with os.rename
                if retries > 7:
                    os.rename(old, new)
                else:
                    # Now we try the back-up method
                    logging.debug("Could not rename, trying move for %s to %s", old, new)
                    shutil.move(old, new)
                return new
            except OSError as err:
                logging.debug('Error renaming "%s" to "%s" <%s>', old, new, err)
                if err.winerror == 17:
                    # Error 17 - Rename can't move to different disk
                    # Jump to moving with shutil.move
                    retries -= 3
                elif err.winerror == 32 or err.winerror == 5:
                    # Error 32 - Used by another process
                    # Error 5 - Access is denied (virus scanners)
                    logging.debug("File busy, retrying rename %s to %s", old, new)
                    retries -= 1
                    # Wait for the other process
                    time.sleep(2)
                else:
                    raise
        raise OSError("Failed to rename (Winerr %s)" % hex(ctypes.windll.ntdll.RtlGetLastNtStatus() + 2**32))
    else:
        shutil.move(old, new)
        return new


def remove_file(path: str):
    """Wrapper function so any file removal is logged"""
    logging.debug("[%s] Deleting file %s", sabnzbd.misc.caller_name(), path)
    os.remove(path)


@synchronized(DIR_LOCK)
def remove_dir(path: str):
    """Remove directory with retries for Win32"""
    logging.debug("[%s] Removing dir %s", sabnzbd.misc.caller_name(), path)
    if sabnzbd.WINDOWS:
        retries = 15
        while retries > 0:
            try:
                os.rmdir(path)
                return
            except OSError as err:
                # In use by another process
                if err.winerror == 32:
                    logging.debug("Retry delete %s", path)
                    retries -= 1
                else:
                    raise
            time.sleep(3)
        raise OSError("Failed to remove")
    else:
        os.rmdir(path)


@synchronized(DIR_LOCK)
def remove_all(path: str, pattern: str = "*", keep_folder: bool = False, recursive: bool = False):
    """Remove folder and all its content (optionally recursive)"""
    if path and os.path.exists(path):
        # Fast-remove the whole tree if recursive
        if pattern == "*" and not keep_folder and recursive:
            logging.debug("Removing dir recursively %s", path)
            try:
                shutil.rmtree(path)
            except:
                logging.info("Cannot remove folder %s", path, exc_info=True)
        else:
            # Get files based on pattern
            files = globber_full(path, pattern)
            if pattern == "*" and not sabnzbd.WINDOWS:
                files.extend(globber_full(path, ".*"))

            for f in files:
                if os.path.isfile(f):
                    try:
                        remove_file(f)
                    except:
                        logging.info("Cannot remove file %s", f, exc_info=True)
                elif recursive:
                    remove_all(f, pattern, False, True)
            if not keep_folder:
                try:
                    remove_dir(path)
                except:
                    logging.info("Cannot remove folder %s", path, exc_info=True)


##############################################################################
# Diskfree
##############################################################################
def disk_free_macos_clib_statfs64(directory: str) -> Tuple[int, int]:
    # MacOS only!
    # direct system call to c-lib's statfs(), not python's os.statvfs()
    # because statvfs() on MacOS has a rollover at 4TB (possibly a 32bit rollover with 10bit block size)
    # See https://bugs.python.org/issue43638
    # Based on code of pudquick and blackntan
    # Input: directory.
    # Output: disksize and available space, in bytes

    # format & parameters: on MacOS, see "man statfs", lines starting at
    # "struct statfs { /* when _DARWIN_FEATURE_64_BIT_INODE is defined */"
    class statfs64(ctypes.Structure):
        _fields_ = [
            ("f_bsize", ctypes.c_uint32),
            ("f_iosize", ctypes.c_int32),
            ("f_blocks", ctypes.c_uint64),
            ("f_bfree", ctypes.c_uint64),
            ("f_bavail", ctypes.c_uint64),
            ("f_files", ctypes.c_uint64),
            ("f_ffree", ctypes.c_uint64),
            ("f_fsid", ctypes.c_uint64),
            ("f_owner", ctypes.c_uint32),
            ("f_type", ctypes.c_uint32),
            ("f_flags", ctypes.c_uint32),
            ("f_fssubtype", ctypes.c_uint32),
            ("f_fstypename", ctypes.c_char * 16),
            ("f_mntonname", ctypes.c_char * 1024),
            ("f_mntfromname", ctypes.c_char * 1024),
            ("f_reserved", ctypes.c_uint32 * 8),
        ]

    fs_info64 = statfs64()  # set up the parameters to be filled out
    result = sabnzbd.MACOSLIBC.statfs64(
        ctypes.create_string_buffer(utob(directory)), ctypes.byref(fs_info64)
    )  # fs_info64 gets filled out via the byref()
    if result == 0:
        # result = 0: "Upon successful completion, a value of 0 is returned."
        return fs_info64.f_blocks * fs_info64.f_bsize, fs_info64.f_bavail * fs_info64.f_bsize
    else:
        # result = -1: "Otherwise, -1 is returned and the global variable errno is set to indicate the error."
        logging.debug("Call to MACOSLIBC.statfs64 not successful. Value of errno is %s", ctypes.get_errno())
        return 0, 0


def diskspace_base(dir_to_check: str) -> Tuple[float, float]:
    """Return amount of free and used diskspace in GBytes"""
    # Find first folder level that exists in the path
    x = "x"
    while x and not os.path.exists(dir_to_check):
        dir_to_check, x = os.path.split(dir_to_check)

    if sabnzbd.WINDOWS:
        # windows diskfree
        try:
            available, disk_size, total_free = win32api.GetDiskFreeSpaceEx(dir_to_check)
            return disk_size / GIGI, available / GIGI
        except:
            return 0.0, 0.0
    elif sabnzbd.MACOS:
        # MacOS diskfree ... via c-lib call statfs()
        disk_size, available = disk_free_macos_clib_statfs64(dir_to_check)
        return disk_size / GIGI, available / GIGI
    elif hasattr(os, "statvfs"):
        # posix diskfree
        try:
            s = os.statvfs(dir_to_check)
            if s.f_blocks < 0:
                disk_size = float(sys.maxsize) * float(s.f_frsize)
            else:
                disk_size = float(s.f_blocks) * float(s.f_frsize)
            if s.f_bavail < 0:
                available = float(sys.maxsize) * float(s.f_frsize)
            else:
                available = float(s.f_bavail) * float(s.f_frsize)
            return disk_size / GIGI, available / GIGI
        except:
            return 0.0, 0.0
    else:
        return 20.0, 10.0


@cache_maintainer(clear_time=10)
@functools.lru_cache(maxsize=None)
def diskspace(force: bool = False) -> Dict[str, Tuple[float, float]]:
    """Wrapper to keep results cached by cache_maintainer
    If called with force=True, the wrapper will clear the results"""
    return {
        "download_dir": diskspace_base(sabnzbd.cfg.download_dir.get_path()),
        "complete_dir": diskspace_base(sabnzbd.cfg.complete_dir.get_path()),
    }


def get_new_id(prefix, folder, check_list=None):
    """Return unique prefixed admin identifier within folder
    optionally making sure that id is not in the check_list.
    """
    for n in range(100):
        try:
            if not os.path.exists(folder):
                os.makedirs(folder)
            fd, path = tempfile.mkstemp("", "SABnzbd_%s_" % prefix, folder)
            os.close(fd)
            head, tail = os.path.split(path)
            if not check_list or tail not in check_list:
                return tail
        except:
            logging.error(T("Failure in tempfile.mkstemp"))
            logging.info("Traceback: ", exc_info=True)
            break
    # Cannot create unique id, crash the process
    raise IOError


def save_data(data, _id, path, do_pickle=True, silent=False):
    """Save data to a diskfile"""
    if not silent:
        logging.debug("[%s] Saving data for %s in %s", sabnzbd.misc.caller_name(), _id, path)
    path = os.path.join(path, _id)

    # We try 3 times, to avoid any dict or access problems
    for t in range(3):
        try:
            with open(path, "wb") as data_file:
                if do_pickle:
                    pickle.dump(data, data_file, protocol=pickle.HIGHEST_PROTOCOL)
                else:
                    data_file.write(data)
            break
        except:
            if silent:
                # This can happen, probably a removed folder
                pass
            elif t == 2:
                logging.error(T("Saving %s failed"), path)
                logging.info("Traceback: ", exc_info=True)
            else:
                # Wait a tiny bit before trying again
                time.sleep(0.1)


def load_data(data_id, path, remove=True, do_pickle=True, silent=False):
    """Read data from disk file"""
    path = os.path.join(path, data_id)

    if not os.path.exists(path):
        logging.info("[%s] %s missing", sabnzbd.misc.caller_name(), path)
        return None

    if not silent:
        logging.debug("[%s] Loading data for %s from %s", sabnzbd.misc.caller_name(), data_id, path)

    try:
        with open(path, "rb") as data_file:
            if do_pickle:
                try:
                    data = pickle.load(data_file, encoding=sabnzbd.encoding.CODEPAGE)
                except UnicodeDecodeError:
                    # Could be Python 2 data that we can load using old encoding
                    data = pickle.load(data_file, encoding="latin1")
            else:
                data = data_file.read()

        if remove:
            remove_file(path)
    except:
        logging.error(T("Loading %s failed"), path)
        logging.info("Traceback: ", exc_info=True)
        return None

    return data


def remove_data(_id: str, path: str):
    """Remove admin file"""
    path = os.path.join(path, _id)
    try:
        if os.path.exists(path):
            remove_file(path)
    except:
        logging.debug("Failed to remove %s", path)


def save_admin(data: Any, data_id: str):
    """Save data in admin folder in specified format"""
    logging.debug("[%s] Saving data for %s", sabnzbd.misc.caller_name(), data_id)
    save_data(data, data_id, sabnzbd.cfg.admin_dir.get_path())


def load_admin(data_id: str, remove=False, silent=False) -> Any:
    """Read data in admin folder in specified format"""
    logging.debug("[%s] Loading data for %s", sabnzbd.misc.caller_name(), data_id)
    return load_data(data_id, sabnzbd.cfg.admin_dir.get_path(), remove=remove, silent=silent)


def wait_for_download_folder():
    """Wait for download folder to become available"""
    while not sabnzbd.cfg.download_dir.test_path():
        logging.info("Waiting for incomplete folder")
        time.sleep(2.0)


def backup_exists(filename: str) -> bool:
    """Return True if backup exists and no_dupes is set"""
    return os.path.exists(os.path.join(sabnzbd.cfg.nzb_backup_dir.get_path(), filename + ".gz"))


def backup_nzb(nzb_path: str):
    """Backup NZB file, return path to nzb if it was saved"""
    if nzb_backup_dir := sabnzbd.cfg.nzb_backup_dir.get_path():
        logging.debug("Saving copy of %s in %s", get_filename(nzb_path), nzb_backup_dir)
        shutil.copy(nzb_path, nzb_backup_dir)


def save_compressed(folder: str, filename: str, data_fp: BinaryIO) -> str:
    """Save compressed NZB file in folder, return path to saved nzb file"""
    # Make sure it's a clean filename
    filename = sanitize_filename(filename)
    if filename.endswith(".nzb"):
        filename += ".gz"
    else:
        filename += ".nzb.gz"
    full_nzb_path = os.path.join(folder, filename)

    # Skip existing ones, as it might be queue-repair
    if not os.path.exists(full_nzb_path):
        logging.info("Saving %s", full_nzb_path)
        try:
            # Have to get around the path being put inside the tgz
            with open(full_nzb_path, "wb") as tgz_file:
                # We only need minimal compression to prevent huge files
                with gzip.GzipFile(filename, mode="wb", compresslevel=1, fileobj=tgz_file) as gzip_file:
                    shutil.copyfileobj(data_fp, gzip_file)
        except:
            logging.error(T("Saving %s failed"), full_nzb_path)
            logging.info("Traceback: ", exc_info=True)
    else:
        logging.info("Skipping existing file %s", full_nzb_path)

    return full_nzb_path


def purge_log_files():
    """Purge all existing log files"""
    # First we need to do a rollover
    for handler in logging.root.manager.root.handlers:
        if isinstance(handler, logging.handlers.RotatingFileHandler):
            # Only if we have a FilderHandler we can rollover and delete older ones
            logging.debug("Purging log files")
            handler.doRollover()

            # Keep sabnzbd.log but remove all older ones
            remove_all(sabnzbd.cfg.log_dir.get_path(), pattern=DEF_LOG_FILE + ".*", keep_folder=True)
            logging.debug("Finished puring log files")


def directory_is_writable_with_file(mydir, myfilename):
    filename = os.path.join(mydir, myfilename)
    if os.path.exists(filename):
        try:
            os.remove(filename)
        except:
            return False
    try:
        with open(filename, "w") as f:
            f.write("Some random content")
        os.remove(filename)
        return True
    except:
        return False


def directory_is_writable(test_dir: str) -> bool:
    """Checks if dir is writable at all, with long filenames, with unicode,
    and (on non-Windows), writable with special chars.
    Returns True if all OK, otherwise False"""
    if not directory_is_writable_with_file(test_dir, "sab_test.txt"):
        sabnzbd.misc.helpful_warning(T("%s is not writable at all. This blocks downloads."), test_dir)
        return False
    return True


def check_filesystem_capabilities(test_dir: str) -> bool:
    """Checks if we can write long and unicode filenames to the given directory.
    If not on Windows, also check for special chars like slashes and :
    Returns True if all OK, otherwise False"""

    allgood = True  # default return value: all OK

    # long filename; normal filesystems accept 255 byte filenames
    if not directory_is_writable_with_file(test_dir, "A" * 245 + str(random.randrange(10000, 99999))):
        sabnzbd.misc.helpful_warning(T("Cannot write a long filename to %s. This can cause problems."), test_dir)
        allgood = False

    # unicode in filename
    if not directory_is_writable_with_file(test_dir, "🚀" * 20):
        sabnzbd.misc.helpful_warning(T("Cannot write a unicode filename to %s. This can cause problems."), test_dir)
        allgood = False

    # if not on Windows, check special chars like \ and :
    if not sabnzbd.WINDOWS and not directory_is_writable_with_file(test_dir, "sab_test \\ bla :: , bla.txt"):
        sabnzbd.misc.helpful_warning(
            T("%s is not writable with special character filenames. This can cause problems."), test_dir
        )
        allgood = False

    return allgood


def get_win_drives() -> List[str]:
    """Return list of detected drives, adapted from:
    http://stackoverflow.com/questions/827371/is-there-a-way-to-list-all-the-available-drive-letters-in-python/827490
    """
    return filter(len, win32api.GetLogicalDriveStrings().split("\000"))


PATHBROWSER_JUNKFOLDERS = (
    "boot",
    "bootmgr",
    "cache",
    "msocache",
    "recovery",
    "$recycle.bin",
    "recycler",
    "system volume information",
    "temporary internet files",
    "perflogs",  # windows specific
    ".fseventd",
    ".spotlight",
    ".trashes",
    ".vol",
    "cachedmessages",
    "caches",
    "trash",  # osx specific
)


def pathbrowser(path: str, show_hidden: bool = False, show_files: bool = False) -> List[Dict[str, str]]:
    """Returns a list of dictionaries with the folders and folders contained at the given path
    Give the empty string as the path to list the contents of the root path
    under Unix this means "/", on Windows this will be a list of drive letters
    """
    if path == "":
        if sabnzbd.WINDOWS:
            entries = [{"current_path": "Root"}]
            for letter in get_win_drives():
                entries.append(
                    {
                        "name": letter,
                        "path": letter,
                        "dir": True,
                    }
                )
            return entries
        else:
            path = "/"

    # Walk up the tree until we find a valid path
    path = real_path(sabnzbd.DIR_HOME, path)
    while path and not os.path.isdir(path):
        if path == os.path.dirname(path):
            return pathbrowser(path="")
        else:
            path = os.path.dirname(path)

    # Fix up the path and find the parent
    path = os.path.abspath(os.path.normpath(path))
    parent_path = os.path.dirname(path)

    # If we're at the root then the next step is the meta-node showing our drive letters
    if path == parent_path and sabnzbd.WINDOWS:
        parent_path = ""

    # List all files and folders
    file_list = []
    for filename in os.listdir(path):
        fpath = os.path.join(path, filename)
        isdir = os.path.isdir(fpath)

        # Skip unwanted folders
        if isdir and filename.lower() in PATHBROWSER_JUNKFOLDERS:
            continue

        # Skip files
        if not isdir and not show_files:
            continue

        # Skip hidden files
        if not show_hidden:
            if sabnzbd.WINDOWS:
                try:
                    if win32api.GetFileAttributes(fpath) & win32con.FILE_ATTRIBUTE_HIDDEN:
                        continue
                except win32api.error:
                    # Can be thrown if file is in use
                    continue
            elif filename.startswith("."):
                continue

        file_list.append(
            {
                "name": clip_path(filename),
                "path": clip_path(fpath),
                "dir": isdir,
            }
        )

    # Sort results, folders first (using string value of the bool)
    file_list = sorted(file_list, key=lambda x: str(not x["dir"]) + os.path.basename(x["name"]).lower())

    # Add current path
    file_list.insert(0, {"current_path": clip_path(path)})
    if parent_path != path:
        file_list.insert(
            1,
            {
                "name": "..",
                "path": clip_path(parent_path),
                "dir": True,
            },
        )

    return file_list<|MERGE_RESOLUTION|>--- conflicted
+++ resolved
@@ -93,11 +93,8 @@
 
     # then: the basename. It can use the remaining byte space
     basename = get_basename(filename)
-<<<<<<< HEAD
     basename = basename[:DEF_FILE_MAX]  # DEF_FILE_MAX chars: ASCII or UTF8
-=======
-    basename = basename[:255]  # 255 chars, ASCII or UTF8
->>>>>>> 0ec23c2d
+    # now take care of possible UTF8
     while get_bytelength(basename) + extension_bytelength > DEF_FILE_MAX:
         basename = basename[:-1]  # utf8 safe
 
