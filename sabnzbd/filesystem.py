--- conflicted
+++ resolved
@@ -833,27 +833,15 @@
     if old == new:
         return
 
-<<<<<<< HEAD
     # in case of create_local_directories=True, check for directory escape (forbidden), and create subdir if needed
     if create_local_directories:
         oldpath, _ = os.path.split(old)
         # check not outside directory
-=======
-
-    # check for subdir creation
-    oldpath, _ = os.path.split(old)
-
-    if create_local_directories:
-        # check that new path is same directory or sub-directory, but not outside directory
->>>>>>> 05e8c398
         if same_file(oldpath, path) == 0:
             # outside current directory, which we do not allow with create_local_directories=True
             logging.error("Refusing to go outside directory %s", path)
             raise OSError("Reusing to go outside directory")
-<<<<<<< HEAD
         # check if subdir
-=======
->>>>>>> 05e8c398
         elif same_file(oldpath, path) == 2:
             # sub-directory, so create if does not yet exist:
             if not os.path.exists(path):
@@ -862,11 +850,7 @@
                 except:
                     logging.error("Failed to create %s", path)
                     raise OSError("Failed to rename")
-<<<<<<< HEAD
-        # in case of "same_file(oldpath, path) == 1": same directory, which is OK
-=======
-
->>>>>>> 05e8c398
+        # in case of "same_file(oldpath, path) == 1": same directory, so nothing to do
 
     logging.debug('Renaming "%s" to "%s"', old, new)
     if sabnzbd.WIN32:
