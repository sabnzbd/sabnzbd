--- conflicted
+++ resolved
@@ -433,30 +433,19 @@
     return 2 if B is a sub-folder of A
     """
 
-<<<<<<< HEAD
     logging.debug(f"samedir 100: a is {a}, b is {b}")
-=======
-    logging.debug(f"samedir 100 a {a} b{b}")
->>>>>>> 9388a02c
+
 
     if sabnzbd.WIN32 or sabnzbd.MACOS:
         a = clip_path(a.lower())
         b = clip_path(b.lower())
 
-<<<<<<< HEAD
     logging.debug(f"samedir 200: a is {a}, b is {b}")
-=======
-    logging.debug(f"samedir 200 a {a} b{b}")
->>>>>>> 9388a02c
 
     a = os.path.normpath(os.path.abspath(a))
     b = os.path.normpath(os.path.abspath(b))
 
-<<<<<<< HEAD
     logging.debug(f"samedir 300: a is {a}, b is {b}")
-=======
-    logging.debug(f"samedir 300 a {a} b{b}")
->>>>>>> 9388a02c
 
     # Need to add seperator so /mnt/sabnzbd and /mnt/sabnzbd-data are not detected as equal
     # But only if it doesn't already end in a slash, for example C:\
@@ -465,11 +454,7 @@
     if not b.endswith(os.sep):
         b = b + os.sep
 
-<<<<<<< HEAD
     logging.debug(f"samedir 400: a is {a}, b is {b}")
-=======
-    logging.debug(f"samedir 400 a {a} b{b}")
->>>>>>> 9388a02c
 
     # If it's the same file, it's also a sub-folder
     is_subfolder = 0
