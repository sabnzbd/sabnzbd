#!/usr/bin/python3 -OO
# Copyright 2008-2017 The SABnzbd-Team <team@sabnzbd.org>
#
# This program is free software; you can redistribute it and/or
# modify it under the terms of the GNU General Public License
# as published by the Free Software Foundation; either version 2
# of the License, or (at your option) any later version.
#
# This program is distributed in the hope that it will be useful,
# but WITHOUT ANY WARRANTY; without even the implied warranty of
# MERCHANTABILITY or FITNESS FOR A PARTICULAR PURPOSE.  See the
# GNU General Public License for more details.
#
# You should have received a copy of the GNU General Public License
# along with this program; if not, write to the Free Software
# Foundation, Inc., 51 Franklin Street, Fifth Floor, Boston, MA  02110-1301, USA.

"""
sabnzbd.nzbparser - Parse and import NZB files
"""
import bz2
import gzip
import re
import io
import time
import logging
import hashlib
import html
import xml.etree.ElementTree
import datetime
from typing import Optional, Dict, Any, Union

import sabnzbd
from sabnzbd import filesystem, nzbstuff
from sabnzbd.encoding import utob, correct_unknown_encoding
from sabnzbd.filesystem import is_archive, get_filename
from sabnzbd.misc import name_to_cat


<<<<<<< HEAD
class RegexException(Exception):
    def __init__(self, message):
        super().__init__(message)


class LineFeeder:
    """ Split lines by \r or \n """

    def __init__(self, reader):
        self.reader = reader
        self.linecache = []
        self.regex = re.compile("[\r\n]+")

    def __iter__(self):
        return self

    def __next__(self):
        if not self.linecache:
            line = self.reader.readline()
            self.linecache = self.regex.split(line)
        if self.linecache:
            return self.linecache.pop(0)
        else:
            raise StopIteration

    def readline(self):
        return self.__next__()


def nzbfile_parser(raw_data, nzo):
    # Try regex parser
    if nzbfile_regex_parser(raw_data, nzo):
        return
=======
def nzbfile_parser(raw_data: str, nzo):
    # For type-hinting
    nzo: sabnzbd.nzbstuff.NzbObject
>>>>>>> 1eb83e4e

    # Load data as file-object
    raw_data = re.sub(r"""\s(xmlns="[^"]+"|xmlns='[^']+')""", "", raw_data, count=1)
    nzb_tree = xml.etree.ElementTree.fromstring(raw_data)

    # Hash for dupe-checking
    md5sum = hashlib.md5()

    # Average date
    avg_age_sum = 0

    # In case of failing timestamps and failing files
    time_now = time.time()
    skipped_files = 0
    valid_files = 0

    # Parse the header
    if nzb_tree.find("head"):
        for meta in nzb_tree.find("head").iter("meta"):
            meta_type = meta.attrib.get("type")
            if meta_type and meta.text:
                # Meta tags can occur multiple times
                if meta_type not in nzo.meta:
                    nzo.meta[meta_type] = []
                nzo.meta[meta_type].append(meta.text)
    logging.debug("NZB file meta-data = %s", nzo.meta)

    # Parse the files
    for file in nzb_tree.iter("file"):
        # Get subject and date
        file_name = ""
        if file.attrib.get("subject"):
            file_name = file.attrib.get("subject")

        # Don't fail if no date present
        try:
            file_date = datetime.datetime.fromtimestamp(int(file.attrib.get("date")))
            file_timestamp = int(file.attrib.get("date"))
        except:
            file_date = datetime.datetime.fromtimestamp(time_now)
            file_timestamp = time_now

        # Get group
        for group in file.iter("group"):
            if group.text not in nzo.groups:
                nzo.groups.append(group.text)

        # Get segments
        raw_article_db = {}
        file_bytes = 0
        if file.find("segments"):
            for segment in file.find("segments").iter("segment"):
                try:
                    article_id = segment.text
                    segment_size = int(segment.attrib.get("bytes"))
                    partnum = int(segment.attrib.get("number"))

                    # Update hash
                    md5sum.update(utob(article_id))

                    # Duplicate parts?
                    if partnum in raw_article_db:
                        if article_id != raw_article_db[partnum][0]:
                            logging.info(
                                "Duplicate part %s, but different ID-s (%s // %s)",
                                partnum,
                                raw_article_db[partnum][0],
                                article_id,
                            )
                            nzo.increase_bad_articles_counter("duplicate_articles")
                        else:
                            logging.info("Skipping duplicate article (%s)", article_id)
                    elif segment_size <= 0 or segment_size >= 2 ** 23:
                        # Perform sanity check (not negative, 0 or larger than 8MB) on article size
                        # We use this value later to allocate memory in cache and sabyenc
                        logging.info("Skipping article %s due to strange size (%s)", article_id, segment_size)
                        nzo.increase_bad_articles_counter("bad_articles")
                    else:
                        raw_article_db[partnum] = (article_id, segment_size)
                        file_bytes += segment_size
                except:
                    # In case of missing attributes
                    pass

        # Sort the articles by part number, compatible with Python 3.5
        raw_article_db_sorted = [raw_article_db[partnum] for partnum in sorted(raw_article_db)]

        # Create NZF
        nzf = sabnzbd.nzbstuff.NzbFile(file_date, file_name, raw_article_db_sorted, file_bytes, nzo)

        # Check if we already have this exact NZF (see custom eq-checks)
        if nzf in nzo.files:
            logging.info("File %s occured twice in NZB, skipping", nzf.filename)
            continue

        # Add valid NZF's
        if file_name and nzf.valid and nzf.nzf_id:
            logging.info("File %s added to queue", nzf.filename)
            nzo.files.append(nzf)
            nzo.files_table[nzf.nzf_id] = nzf
            nzo.bytes += nzf.bytes
            valid_files += 1
            avg_age_sum += file_timestamp
        else:
            logging.info("Error importing %s, skipping", file_name)
            if nzf.nzf_id:
                sabnzbd.remove_data(nzf.nzf_id, nzo.admin_path)
            skipped_files += 1

    # Final bookkeeping
    nr_files = max(1, valid_files)
    nzo.avg_stamp = avg_age_sum / nr_files
    nzo.avg_date = datetime.datetime.fromtimestamp(avg_age_sum / nr_files)
    nzo.md5sum = md5sum.hexdigest()

    if skipped_files:
        logging.warning(T("Failed to import %s files from %s"), skipped_files, nzo.filename)


def nzbfile_regex_parser(raw_data, nzo):
    # Hash for dupe-checking
    md5sum = hashlib.md5()

    # Average date
    avg_age_sum = 0

    # In case of failing timestamps and failing files
    time_now = time.time()
    valid_files = 0

    success = 1

    # Header and end
    encoding_re = re.compile('<\?xml [^>]*encoding="([^"]*)"')
    meta_re = re.compile('^\s*<meta type="([^"]*)">([^<]*)</meta>\s*$')
    nzbtag_re = re.compile("^\s*<nzb[^>]*>\s*$")
    endnzb_re = re.compile(
        "^\s*(?:<!--[^>]*-->|)\s*(?:<!--[^>]*-->|)\s*</nzb>\s*(?:<!--[^>]*-->|)\s*(?:<!--[^>]*-->|)\s*$"
    )

    # Main part
    group_re = re.compile("^\s*(?:<groups>\s*|)<group>([^<]*)</group>(?:\s*</groups>|)\s*$")
    file_re = re.compile("^\s*<file([^>]*)>\s*$")
    fileend_re = re.compile("^\s*</file>\s*$")
    segment_re = re.compile("^\s*<segment( [^>]*)>([^<]*)</segment>\s*$")
    whitespace_re = re.compile("^\s*$")
    ignorable_re = re.compile("^\s*(?:</?segments>|</?groups>|</?head>|<!--[^>]*-->)\s*$")

    # Sub parts of <file>
    subject_re = re.compile(' subject="([^"]*)"')
    date_re = re.compile(' date="([^"]*)"')

    # Sub parts of <segment>
    bytes_re = re.compile(' bytes="([^"]*)"')
    number_re = re.compile(' number="([^"]*)"')

    try:
        reader = LineFeeder(io.StringIO(raw_data))
        open_file_tag = 0
        linecount = 0
        encoding = ""
        res = 0
        header = ""

        # Read header data until <nzb tag
        while not res:
            line = reader.readline()
            linecount += 1
            if line == "\n":
                continue
            if linecount > 20:
                raise RegexException("Could not find <nzb tag in header: %s" % header)
            header += line.replace("\n", " ")
            res = nzbtag_re.search(line)

        # Get encoding (sanity check)
        res = encoding_re.search(header)
        if res:
            encoding = res.group(1)
        else:
            raise RegexException("Could not find encoding in header: %s" % header)

        # Read the rest of the file
        for line in reader:
            linecount += 1
            if line == "\n":
                continue

            # <segment bytes="100" number="1">articleid</segment>
            res = segment_re.search(line)
            if res:
                if not open_file_tag:
                    raise RegexException("Found segment without file tag at line %s: %s" % (linecount, line))
                article_id = html.unescape(res.group(2))
                segment_size = int(bytes_re.search(res.group(1)).group(1))
                partnum = int(number_re.search(res.group(1)).group(1))

                # Update hash
                md5sum.update(utob(article_id))

                # Duplicate parts?
                if partnum in raw_article_db:
                    if article_id != raw_article_db[partnum][0]:
                        raise RegexException(
                            "Duplicate part %s, but different ID-s (%s // %s)"
                            % (partnum, raw_article_db[partnum][0], article_id)
                        )
                    else:
                        raise RegexException("Duplicate article (%s)" % article_id)
                elif segment_size <= 0 or segment_size >= 2 ** 23:
                    # Perform sanity check (not negative, 0 or larger than 8MB) on article size
                    # We use this value later to allocate memory in cache and sabyenc
                    raise RegexException(
                        "Article %s at line %s has strange size (%s): %s" % (article_id, linecount, segment_size, line)
                    )
                else:
                    raw_article_db[partnum] = (article_id, segment_size)
                    file_bytes += segment_size
                    continue

            # <group>a.b.a</group>
            res = group_re.search(line)
            if res:
                # logging.debug("Got group")
                if res.group(1) not in nzo.groups:
                    nzo.groups.append(res.group(1))
                continue

            # </file>
            res = fileend_re.search(line)
            if res:
                if open_file_tag:
                    open_file_tag = 0
                else:
                    raise RegexException("Found closing file tag without start at line %s: %s" % (linecount, line))

                if not file_name:
                    raise RegexException("Found closing file tag with no file_name at line %s: %s" % (linecount, line))

                # Sort the articles by part number, compatible with Python 3.5
                raw_article_db_sorted = [raw_article_db[partnum] for partnum in sorted(raw_article_db)]

                # Create NZF
                nzf = sabnzbd.nzbstuff.NzbFile(file_date, file_name, raw_article_db_sorted, file_bytes, nzo)

                # Check if we already have this exact NZF (see custom eq-checks)
                if nzf in nzo.files:
                    logging.info("File %s occured twice in NZB, skipping", nzf.filename)
                    continue

                # Add valid NZF's
                if nzf.valid and nzf.nzf_id:
                    logging.info("File %s added to queue", nzf.filename)
                    nzo.files.append(nzf)
                    nzo.files_table[nzf.nzf_id] = nzf
                    nzo.bytes += nzf.bytes
                    valid_files += 1
                    avg_age_sum += file_timestamp
                    continue
                else:
                    raise RegexException(
                        "Found closing file tag with invalid nzf (valid %s, nzf_id %s) at line %s: %s"
                        % (nzf.valid, nzf.nzf_id, linecount, line)
                    )

            # <file>
            res = file_re.search(line)
            if res:
                if open_file_tag:
                    raise RegexException(
                        "Found open file tag when already in a file at line %s: %s" % (linecount, line)
                    )
                else:
                    open_file_tag = 1

                raw_article_db = {}
                file_bytes = 0

                file_name = html.unescape(subject_re.search(res.group(1)).group(1))
                tmpdate = date_re.search(res.group(1))
                # Don't fail if no date present
                try:
                    file_date = datetime.datetime.fromtimestamp(int(tmpdate.group(1)))
                    file_timestamp = int(tmpdate.group(1))
                except:
                    file_date = datetime.datetime.fromtimestamp(time_now)
                    file_timestamp = time_now
                continue

            # Junk
            res = ignorable_re.search(line)
            if res:
                continue

            # <meta type="password">password123</meta>
            res = meta_re.search(line)
            if res:
                # logging.debug("Got meta")
                meta_type = res.group(1)
                meta_text = html.unescape(res.group(2))
                if meta_type and meta_text:
                    # Meta tags can occur multiple times
                    if meta_type not in nzo.meta:
                        nzo.meta[meta_type] = []
                    nzo.meta[meta_type].append(meta_text)
                continue

            res = whitespace_re.search(line)
            if res:
                continue

            # </nzb>
            res = endnzb_re.search(line)
            if res:
                if open_file_tag:
                    raise RegexException("Found closing <nzb tag while in file at line %s: %s" % (linecount, line))
                break

            # logging.debug("Line %s: %s", linecount, binascii.hexlify(line.encode()))
            # raise RegexException("Unrecognized line #%s: %s (%s)" % (linecount, line, binascii.hexlify(line.encode())))
            raise RegexException("Unrecognized line #%s: %s" % (linecount, line))
    except StopIteration as e:
        logging.warning("Unexpected end of file %s: %s", nzo.filename, e)
        success = 0
    except (RegexException, IndexError, AttributeError) as e:
        logging.warning("Regex parsing of %s failed: %s", nzo.filename, e)
        success = 0

    if success:
        # Final bookkeeping
        logging.debug("NZB Meta-data = %s", nzo.meta)
        nr_files = max(1, valid_files)
        nzo.avg_stamp = avg_age_sum / nr_files
        nzo.avg_date = datetime.datetime.fromtimestamp(avg_age_sum / nr_files)
        nzo.md5sum = md5sum.hexdigest()
        return True
    else:
        # Remove all data added to the nzo
        for nzf in nzo.files:
            nzf.remove_admin()
        nzo.first_articles = []
        nzo.first_articles_count = 0
        nzo.bytes_par2 = 0
        nzo.files = []
        nzo.files_table = {}
        nzo.bytes = 0
        return False


def process_nzb_archive_file(
    filename: str,
    path: str,
    pp: Optional[int] = None,
    script: Optional[str] = None,
    cat: Optional[str] = None,
    catdir: Optional[str] = None,
    keep: bool = False,
    priority: Optional[Union[int, str]] = None,
    nzbname: Optional[str] = None,
    reuse: Optional[str] = None,
    nzo_info: Optional[Dict[str, Any]] = None,
    dup_check: bool = True,
    url: Optional[str] = None,
    password: Optional[str] = None,
    nzo_id: Optional[str] = None,
):
    """Analyse ZIP file and create job(s).
    Accepts ZIP files with ONLY nzb/nfo/folder files in it.
    returns (status, nzo_ids)
        status: -1==Error, 0==OK, 1==Ignore
    """
    nzo_ids = []
    if catdir is None:
        catdir = cat

    filename, cat = name_to_cat(filename, catdir)
    # Returns -1==Error/Retry, 0==OK, 1==Ignore
    status, zf, extension = is_archive(path)

    if status != 0:
        return status, []

    status = 1
    names = zf.namelist()
    nzbcount = 0
    for name in names:
        name = name.lower()
        if name.endswith(".nzb"):
            status = 0
            nzbcount += 1

    if status == 0:
        if nzbcount != 1:
            nzbname = None
        for name in names:
            if name.lower().endswith(".nzb"):
                try:
                    data = correct_unknown_encoding(zf.read(name))
                except OSError:
                    logging.error(T("Cannot read %s"), name, exc_info=True)
                    zf.close()
                    return -1, []
                name = filesystem.setname_from_path(name)
                if data:
                    nzo = None
                    try:
                        nzo = nzbstuff.NzbObject(
                            name,
                            pp=pp,
                            script=script,
                            nzb_data=data,
                            cat=cat,
                            url=url,
                            priority=priority,
                            nzbname=nzbname,
                            nzo_info=nzo_info,
                            reuse=reuse,
                            dup_check=dup_check,
                        )
                        if not nzo.password:
                            nzo.password = password
                    except (TypeError, ValueError):
                        # Duplicate or empty, ignore
                        pass
                    except:
                        # Something else is wrong, show error
                        logging.error(T("Error while adding %s, removing"), name, exc_info=True)

                    if nzo:
                        if nzo_id:
                            # Re-use existing nzo_id, when a "future" job gets it payload
                            sabnzbd.NzbQueue.remove(nzo_id, delete_all_data=False)
                            nzo.nzo_id = nzo_id
                            nzo_id = None
                        nzo_ids.append(sabnzbd.NzbQueue.add(nzo))
                        nzo.update_rating()
        zf.close()
        try:
            if not keep:
                filesystem.remove_file(path)
        except OSError:
            logging.error(T("Error removing %s"), filesystem.clip_path(path))
            logging.info("Traceback: ", exc_info=True)
    else:
        zf.close()
        status = 1

    return status, nzo_ids


def process_single_nzb(
    filename: str,
    path: str,
    pp: Optional[int] = None,
    script: Optional[str] = None,
    cat: Optional[str] = None,
    catdir: Optional[str] = None,
    keep: bool = False,
    priority: Optional[Union[int, str]] = None,
    nzbname: Optional[str] = None,
    reuse: Optional[str] = None,
    nzo_info: Optional[Dict[str, Any]] = None,
    dup_check: bool = True,
    url: Optional[str] = None,
    password: Optional[str] = None,
    nzo_id: Optional[str] = None,
):
    """Analyze file and create a job from it
    Supports NZB, NZB.BZ2, NZB.GZ and GZ.NZB-in-disguise
    returns (status, nzo_ids)
        status: -2==Error/retry, -1==Error, 0==OK
    """
    nzo_ids = []
    if catdir is None:
        catdir = cat

    try:
        with open(path, "rb") as nzb_file:
            check_bytes = nzb_file.read(2)

        if check_bytes == b"\x1f\x8b":
            # gzip file or gzip in disguise
            filename = filename.replace(".nzb.gz", ".nzb")
            nzb_reader_handler = gzip.GzipFile
        elif check_bytes == b"BZ":
            # bz2 file or bz2 in disguise
            filename = filename.replace(".nzb.bz2", ".nzb")
            nzb_reader_handler = bz2.BZ2File
        else:
            nzb_reader_handler = open

        # Let's get some data and hope we can decode it
        with nzb_reader_handler(path, "rb") as nzb_file:
            data = correct_unknown_encoding(nzb_file.read())

    except OSError:
        logging.warning(T("Cannot read %s"), filesystem.clip_path(path))
        logging.info("Traceback: ", exc_info=True)
        return -2, nzo_ids

    if filename:
        filename, cat = name_to_cat(filename, catdir)
        # The name is used as the name of the folder, so sanitize it using folder specific santization
        if not nzbname:
            # Prevent embedded password from being damaged by sanitize and trimming
            nzbname = get_filename(filename)

    try:
        nzo = nzbstuff.NzbObject(
            filename,
            pp=pp,
            script=script,
            nzb_data=data,
            cat=cat,
            url=url,
            priority=priority,
            nzbname=nzbname,
            nzo_info=nzo_info,
            reuse=reuse,
            dup_check=dup_check,
        )
        if not nzo.password:
            nzo.password = password
    except TypeError:
        # Duplicate, ignore
        if nzo_id:
            sabnzbd.NzbQueue.remove(nzo_id)
        nzo = None
    except ValueError:
        # Empty
        return 1, nzo_ids
    except:
        if data.find("<nzb") >= 0 > data.find("</nzb"):
            # Looks like an incomplete file, retry
            return -2, nzo_ids
        else:
            # Something else is wrong, show error
            logging.error(T("Error while adding %s, removing"), filename, exc_info=True)
            return -1, nzo_ids

    if nzo:
        if nzo_id:
            # Re-use existing nzo_id, when a "future" job gets it payload
            sabnzbd.NzbQueue.remove(nzo_id, delete_all_data=False)
            nzo.nzo_id = nzo_id
        nzo_ids.append(sabnzbd.NzbQueue.add(nzo, quiet=bool(reuse)))
        nzo.update_rating()

    try:
        if not keep:
            filesystem.remove_file(path)
    except OSError:
        # Job was still added to the queue, so throw error but don't report failed add
        logging.error(T("Error removing %s"), filesystem.clip_path(path))
        logging.info("Traceback: ", exc_info=True)

    return 0, nzo_ids<|MERGE_RESOLUTION|>--- conflicted
+++ resolved
@@ -37,7 +37,6 @@
 from sabnzbd.misc import name_to_cat
 
 
-<<<<<<< HEAD
 class RegexException(Exception):
     def __init__(self, message):
         super().__init__(message)
@@ -67,15 +66,13 @@
         return self.__next__()
 
 
-def nzbfile_parser(raw_data, nzo):
+def nzbfile_parser(raw_data: str, nzo):
+    # For type-hinting
+    nzo: sabnzbd.nzbstuff.NzbObject
+
     # Try regex parser
     if nzbfile_regex_parser(raw_data, nzo):
         return
-=======
-def nzbfile_parser(raw_data: str, nzo):
-    # For type-hinting
-    nzo: sabnzbd.nzbstuff.NzbObject
->>>>>>> 1eb83e4e
 
     # Load data as file-object
     raw_data = re.sub(r"""\s(xmlns="[^"]+"|xmlns='[^']+')""", "", raw_data, count=1)
@@ -195,7 +192,7 @@
         logging.warning(T("Failed to import %s files from %s"), skipped_files, nzo.filename)
 
 
-def nzbfile_regex_parser(raw_data, nzo):
+def nzbfile_regex_parser(raw_data: str, nzo):
     # Hash for dupe-checking
     md5sum = hashlib.md5()
 
