#!/usr/bin/python -OO
# Copyright 2008-2015 The SABnzbd-Team <team@sabnzbd.org>
#
# This program is free software; you can redistribute it and/or
# modify it under the terms of the GNU General Public License
# as published by the Free Software Foundation; either version 2
# of the License, or (at your option) any later version.
#
# This program is distributed in the hope that it will be useful,
# but WITHOUT ANY WARRANTY; without even the implied warranty of
# MERCHANTABILITY or FITNESS FOR A PARTICULAR PURPOSE.  See the
# GNU General Public License for more details.
#
# You should have received a copy of the GNU General Public License
# along with this program; if not, write to the Free Software
# Foundation, Inc., 51 Franklin Street, Fifth Floor, Boston, MA  02110-1301, USA.
#

"""
sabnzbd.growler - Send notifications to Growl
"""

from __future__ import with_statement
import os.path
import logging
import socket
import urllib2
import httplib
import urllib
import time
import subprocess
import json
from threading import Thread

import sabnzbd
import sabnzbd.cfg
from sabnzbd.encoding import unicoder
from sabnzbd.constants import NOTIFY_KEYS

from gntp import GNTPRegister
from gntp.notifier import GrowlNotifier
try:
    import Growl
    # Detect classic Growl (older than 1.3)
    _HAVE_CLASSIC_GROWL = os.path.isfile('/Library/PreferencePanes/Growl.prefPane/Contents/MacOS/Growl')
except ImportError:
    _HAVE_CLASSIC_GROWL = False
try:
    import warnings
    # Make any warnings exceptions, so that pynotify is ignored
    # PyNotify will not work with Python 2.5 (due to next three lines)
    with warnings.catch_warnings():
        warnings.simplefilter("error")
        import pynotify
    _HAVE_NTFOSD = True
except:
    _HAVE_NTFOSD = False

##############################################################################
# Define translatable message table
##############################################################################
TT = lambda x: x
NOTIFICATION = {
    'startup': TT('Startup/Shutdown'),        #: Message class for Growl server
    'download': TT('Added NZB'),               #: Message class for Growl server
    'pp': TT('Post-processing started'),  # : Message class for Growl server
    'complete': TT('Job finished'),            #: Message class for Growl server
    'failed': TT('Job failed'),              #: Message class for Growl server
    'warning': TT('Warning'),                 #: Message class for Growl server
    'error': TT('Error'),                   #: Message class for Growl server
    'disk_full': TT('Disk full'),               #: Message class for Growl server
    'queue_done': TT('Queue finished'),          #: Message class for Growl server
    'other': TT('Other Messages')           #: Message class for Growl server
}

##############################################################################
# Setup platform dependent Growl support
##############################################################################
_GROWL = None       # Instance of the Notifier after registration
_GROWL_REG = False  # Succesful registration
_GROWL_DATA = (None, None)    # Address and password


def get_icon():
    icon = os.path.join(os.path.join(sabnzbd.DIR_PROG, 'icons'), 'sabnzbd.ico')
    if not os.path.isfile(icon):
        icon = os.path.join(sabnzbd.DIR_PROG, 'sabnzbd.ico')
    if os.path.isfile(icon):
        if sabnzbd.WIN32 or sabnzbd.DARWIN:
            fp = open(icon, 'rb')
            icon = fp.read()
            fp.close
        else:
            # Due to a bug in GNTP, need this work-around for Linux/Unix
            icon = 'http://sabnzbdplus.sourceforge.net/version/sabnzbd.ico'
    else:
        icon = None
    return icon


def change_value():
    """ Signal that we should register with a new Growl server """
    global _GROWL_REG
    _GROWL_REG = False


def have_ntfosd():
    """ Return if any PyNotify support is present """
    return bool(_HAVE_NTFOSD)


def check_classes(gtype, section):
    """ Check if `gtype` is enabled in `section` """
    try:
        return sabnzbd.config.get_config(section, '%s_prio_%s' % (section, gtype))() > 0
    except TypeError:
        logging.debug('Incorrect Notify option %s:%s_prio_%s', section, section, gtype)


def send_notification(title, msg, gtype):
    """ Send Notification message """
    # Notification Center
    if sabnzbd.DARWIN_VERSION > 7 and sabnzbd.cfg.ncenter_enable():
        if check_classes(gtype, 'ncenter'):
            send_notification_center(title, msg, gtype)

    # Windows
    if sabnzbd.WIN32 and sabnzbd.cfg.acenter_enable():
        if check_classes(gtype, 'acenter'):
            send_windows(title, msg, gtype)

    # Growl
    if sabnzbd.cfg.growl_enable() and check_classes(gtype, 'growl'):
        if _HAVE_CLASSIC_GROWL and not sabnzbd.cfg.growl_server():
            return send_local_growl(title, msg, gtype)
        else:
            Thread(target=send_growl, args=(title, msg, gtype)).start()
            time.sleep(0.5)

    # Prowl
    if sabnzbd.cfg.prowl_enable():
        if sabnzbd.cfg.prowl_apikey():
            Thread(target=send_prowl, args=(title, msg, gtype)).start()
            time.sleep(0.5)

    # Pushover
    if sabnzbd.cfg.pushover_enable():
        if sabnzbd.cfg.pushover_token():
            Thread(target=send_pushover, args=(title, msg, gtype)).start()
            time.sleep(0.5)

    # Pushbullet
    if sabnzbd.cfg.pushbullet_enable():
        if sabnzbd.cfg.pushbullet_apikey():
            Thread(target=send_pushbullet, args=(title, msg, gtype)).start()
            time.sleep(0.5)

    # Notification script.
    if sabnzbd.cfg.nscript_enable():
        if sabnzbd.cfg.nscript_script():
            Thread(target=send_nscript, args=(title, msg, gtype)).start()
            time.sleep(0.5)

    # NTFOSD
    if have_ntfosd() and sabnzbd.cfg.ntfosd_enable() and check_classes(gtype, 'ntfosd'):
        send_notify_osd(title, msg)

def reset_growl():
    """ Reset Growl (after changing language) """
    global _GROWL, _GROWL_REG
    _GROWL = None
    _GROWL_REG = False


def register_growl(growl_server, growl_password):
    """ Register this app with Growl """
    error = None
    host, port = sabnzbd.misc.split_host(growl_server or '')

    sys_name = hostname(host)

    # Clean up persistent data in GNTP to make re-registration work
    GNTPRegister.notifications = []
    GNTPRegister.headers = {}

    growler = GrowlNotifier(
        applicationName='SABnzbd%s' % sys_name,
        applicationIcon=get_icon(),
        notifications=[Tx(NOTIFICATION[key]) for key in NOTIFY_KEYS],
        hostname=host or 'localhost',
        port=port or 23053,
        password=growl_password or None
    )

    try:
        ret = growler.register()
        if ret is None or isinstance(ret, bool):
            logging.info('Registered with Growl')
            ret = growler
        else:
            error = 'Cannot register with Growl %s' % str(ret)
            logging.debug(error)
            del growler
            ret = None
    except socket.error, err:
        error = 'Cannot register with Growl %s' % str(err)
        logging.debug(error)
        del growler
        ret = None
    except:
        error = 'Unknown Growl registration error'
        logging.debug(error)
        logging.info("Traceback: ", exc_info=True)
        del growler
        ret = None

    return ret, error


def send_growl(title, msg, gtype, test=None):
    """ Send Growl message """
    global _GROWL, _GROWL_REG, _GROWL_DATA

    # support testing values from UI
    if test:
        growl_server = test.get('growl_server') or None
        growl_password = test.get('growl_password') or None
    else:
        growl_server = sabnzbd.cfg.growl_server()
        growl_password = sabnzbd.cfg.growl_password()

    for n in (0, 1):
        if not _GROWL_REG:
            _GROWL = None
        if (growl_server, growl_password) != _GROWL_DATA:
            reset_growl()
        if not _GROWL:
            _GROWL, error = register_growl(growl_server, growl_password)
        if _GROWL:
            assert isinstance(_GROWL, GrowlNotifier)
            _GROWL_REG = True
            if isinstance(msg, unicode):
                msg = msg.decode('utf-8')
            elif not isinstance(msg, str):
                msg = str(msg)
            logging.debug('Send to Growl: %s %s %s', gtype, title, msg)
            try:
                ret = _GROWL.notify(
                    noteType=Tx(NOTIFICATION.get(gtype, 'other')),
                    title=title,
                    description=unicoder(msg),
                )
                if ret is None or isinstance(ret, bool):
                    return None
                elif ret[0] == '401':
                    _GROWL = False
                else:
                    logging.debug('Growl error %s', ret)
                    return 'Growl error %s', ret
            except socket.error, err:
                error = 'Growl error %s' % err
                logging.debug(error)
                return error
            except:
                error = 'Growl error (unknown)'
                logging.debug(error)
                return error
        else:
            return error
    return None

##############################################################################
# Local OSX Growl support
##############################################################################
if _HAVE_CLASSIC_GROWL:
    _local_growl = None
    if os.path.isfile('sabnzbdplus.icns'):
        _OSX_ICON = Growl.Image.imageFromPath('sabnzbdplus.icns')
    elif os.path.isfile('osx/resources/sabnzbdplus.icns'):
        _OSX_ICON = Growl.Image.imageFromPath('osx/resources/sabnzbdplus.icns')
    else:
        _OSX_ICON = Growl.Image.imageWithIconForApplication('Terminal')

    def send_local_growl(title, msg, gtype):
        """ Send to local Growl server, OSX-only """
        global _local_growl
        if not _local_growl:
            notes = [Tx(NOTIFICATION[key]) for key in NOTIFY_KEYS]
            _local_growl = Growl.GrowlNotifier(
                applicationName='SABnzbd',
                applicationIcon=_OSX_ICON,
                notifications=notes,
                defaultNotifications=notes
            )
            _local_growl.register()
        _local_growl.notify(Tx(NOTIFICATION.get(gtype, 'other')), title, msg)
        return None


##############################################################################
# Ubuntu NotifyOSD Support
##############################################################################
_NTFOSD = False
def send_notify_osd(title, message):
    """ Send a message to NotifyOSD """
    global _NTFOSD
    if not _HAVE_NTFOSD:
        return T('Not available')  # : Function is not available on this OS

    error = 'NotifyOSD not working'
    icon = os.path.join(sabnzbd.DIR_PROG, 'sabnzbd.ico')
    _NTFOSD = _NTFOSD or pynotify.init('icon-summary-body')
    if _NTFOSD:
        logging.info('Send to NotifyOSD: %s / %s', title, message)
        try:
            note = pynotify.Notification(title, message, icon)
            note.show()
        except:
            # Apparently not implemented on this system
            logging.info(error)
            return error
        return None
    else:
        return error


def ncenter_path():
    """ Return path of Notification Center tool, if it exists """
    tool = os.path.normpath(os.path.join(sabnzbd.DIR_PROG, '../Resources/SABnzbd.app/Contents/MacOS/SABnzbd'))
    if os.path.exists(tool):
        return tool
    else:
        return None


def send_notification_center(title, msg, gtype):
    """ Send message to Mountain Lion's Notification Center """
    if sabnzbd.DARWIN_VERSION < 8:
        return T('Not available')  # : Function is not available on this OS
    tool = ncenter_path()
    if tool:
        try:
            command = [tool, '-title', title, '-message', msg, '-group', Tx(NOTIFICATION.get(gtype, 'other')),
                       '-sender', 'org.sabnzbd.team']
            proc = subprocess.Popen(command, stdout=subprocess.PIPE, stderr=subprocess.PIPE, shell=False)
            output = proc.stdout.read()
            proc.wait()
            if 'Notification delivered' in output or 'Removing previously' in output:
                output = ''
        except:
            logging.info('Cannot run notifier "%s"', tool)
            logging.debug("Traceback: ", exc_info=True)
            output = 'Notifier tool crashed'
    else:
        output = 'Notifier app not found'
    return output.strip('*\n ')


def hostname(host=True):
    """ Return host's pretty name """
    if sabnzbd.WIN32:
        sys_name = os.environ.get('computername', 'unknown')
    else:
        try:
            sys_name = os.uname()[1]
        except:
            sys_name = 'unknown'
    if host:
        return '@%s' % sys_name.lower()
    else:
        return ''


def send_prowl(title, msg, gtype, force=False, test=None):
    """ Send message to Prowl """

    if test:
        apikey = test.get('prowl_apikey')
    else:
        apikey = sabnzbd.cfg.prowl_apikey()
    if not apikey:
        return T('Cannot send, missing required data')

    title = Tx(NOTIFICATION.get(gtype, 'other'))
    title = urllib2.quote(title.encode('utf8'))
    msg = urllib2.quote(msg.encode('utf8'))
    prio = -3

    if gtype == 'startup':
        prio = sabnzbd.cfg.prowl_prio_startup()
    if gtype == 'download':
        prio = sabnzbd.cfg.prowl_prio_download()
    if gtype == 'pp':
        prio = sabnzbd.cfg.prowl_prio_pp()
    if gtype == 'complete':
        prio = sabnzbd.cfg.prowl_prio_complete()
    if gtype == 'failed':
        prio = sabnzbd.cfg.prowl_prio_failed()
    if gtype == 'disk_full':
        prio = sabnzbd.cfg.prowl_prio_disk_full()
    if gtype == 'warning':
        prio = sabnzbd.cfg.prowl_prio_warning()
    if gtype == 'error':
        prio = sabnzbd.cfg.prowl_prio_error()
    if gtype == 'queue_done':
        prio = sabnzbd.cfg.prowl_prio_queue_done()
    if gtype == 'other':
        prio = sabnzbd.cfg.prowl_prio_other()
    if force:
        prio = 0

    if prio > -3:
        url = 'https://api.prowlapp.com/publicapi/add?apikey=%s&application=SABnzbd' \
              '&event=%s&description=%s&priority=%d' % (apikey, title, msg, prio)
        try:
            urllib2.urlopen(url)
            return ''
        except:
            logging.warning(T('Failed to send Prowl message'))
            logging.info("Traceback: ", exc_info=True)
            return T('Failed to send Prowl message')
    return ''


def send_pushover(title, msg, gtype, force=False, test=None):
    """ Send message to pushover """

    if test:
        apikey = test.get('pushover_token')
        userkey = test.get('pushover_userkey')
        device = test.get('pushover_device')
    else:
        apikey = sabnzbd.cfg.pushover_token()
        userkey = sabnzbd.cfg.pushover_userkey()
        device = sabnzbd.cfg.pushover_device()
    if not apikey or not userkey:
        return T('Cannot send, missing required data')

    title = Tx(NOTIFICATION.get(gtype, 'other'))
    prio = -2

    if gtype == 'startup':
        prio = sabnzbd.cfg.pushover_prio_startup()
    if gtype == 'download':
        prio = sabnzbd.cfg.pushover_prio_download()
    if gtype == 'pp':
        prio = sabnzbd.cfg.pushover_prio_pp()
    if gtype == 'complete':
        prio = sabnzbd.cfg.pushover_prio_complete()
    if gtype == 'failed':
        prio = sabnzbd.cfg.pushover_prio_failed()
    if gtype == 'disk_full':
        prio = sabnzbd.cfg.pushover_prio_disk_full()
    if gtype == 'warning':
        prio = sabnzbd.cfg.pushover_prio_warning()
    if gtype == 'error':
        prio = sabnzbd.cfg.pushover_prio_error()
    if gtype == 'queue_done':
        prio = sabnzbd.cfg.pushover_prio_queue_done()
    if gtype == 'other':
        prio = sabnzbd.cfg.pushover_prio_other()
    if force:
        prio = 1

    if prio > -2:
        try:
            conn = httplib.HTTPSConnection("api.pushover.net:443")
            conn.request("POST", "/1/messages.json", urllib.urlencode({
                "token": apikey,
                "user": userkey,
                "device": device,
                "title": title,
                "message": msg,
                "priority": prio
            }), {"Content-type": "application/x-www-form-urlencoded"})
            res = conn.getresponse()
            if res.status != 200:
                logging.error(T('Bad response from Pushover (%s): %s'), res.status, res.read())

        except:
            logging.warning(T('Failed to send pushover message'))
            logging.info("Traceback: ", exc_info=True)
            return T('Failed to send pushover message')
    return ''


def send_pushbullet(title, msg, gtype, force=False, test=None):
    """ Send message to Pushbullet """

    if test:
        apikey = test.get('pushbullet_apikey')
        device = test.get('pushbullet_device')
    else:
        apikey = sabnzbd.cfg.pushbullet_apikey()
        device = sabnzbd.cfg.pushbullet_device()
    if not apikey:
        return T('Cannot send, missing required data')

    title = u'SABnzbd: ' + Tx(NOTIFICATION.get(gtype, 'other'))
    prio = 0

    if gtype == 'startup':
        prio = sabnzbd.cfg.pushbullet_prio_startup()
    if gtype == 'download':
        prio = sabnzbd.cfg.pushbullet_prio_download()
    if gtype == 'pp':
        prio = sabnzbd.cfg.pushbullet_prio_pp()
    if gtype == 'complete':
        prio = sabnzbd.cfg.pushbullet_prio_complete()
    if gtype == 'failed':
        prio = sabnzbd.cfg.pushbullet_prio_failed()
    if gtype == 'disk-full':
        prio = sabnzbd.cfg.pushbullet_prio_disk_full()
    if gtype == 'warning':
        prio = sabnzbd.cfg.pushbullet_prio_warning()
    if gtype == 'error':
        prio = sabnzbd.cfg.pushbullet_prio_error()
    if gtype == 'queue_done':
        prio = sabnzbd.cfg.pushbullet_prio_queue_done()
    if gtype == 'other':
        prio = sabnzbd.cfg.pushbullet_prio_other()
    if force:
        prio = 1

    if prio > 0:
        try:
            conn = httplib.HTTPSConnection('api.pushbullet.com:443')
            conn.request('POST', '/v2/pushes',
                json.dumps({
                    'type': 'note',
                    'device': device,
                    'title': title,
                    'body': msg}),
                headers={'Authorization': 'Bearer ' + apikey,
                         'Content-type': 'application/json'})
            res = conn.getresponse()
            if res.status != 200:
                logging.error(T('Bad response from Pushbullet (%s): %s'), res.status, res.read())
            else:
                logging.info('Successfully sent to Pushbullet')

        except:
            logging.warning(T('Failed to send pushbullet message'))
            logging.info('Traceback: ', exc_info=True)
            return T('Failed to send pushbullet message')
    return ''

def send_nscript(title, msg, gtype, force=False, test=None):
    if test:
        script = test.get('nscript_script')
    else:
        script = sabnzbd.cfg.nscript_script()
    if not script:
        return T('Cannot send, missing required data')
    title = u'SABnzbd: ' + Tx(NOTIFICATION.get(gtype, 'other'))

    if force or check_classes(gtype, 'nscript'):
        try:
            script_path = os.path.join(sabnzbd.cfg.script_dir(), script)
            command = [script_path, title, msg]
            proc = subprocess.Popen(command, stdout=subprocess.PIPE, stderr=subprocess.PIPE, shell=False)
            output = proc.stdout.read()
            proc.wait()
            logging.info('Successfully executed notification script ' + script)
        except:
            logging.warning('Failed to execute notification script ' + script)
            logging.debug("Traceback: ", exc_info=True)
            return 'Failed to execute notification script ' + script

    return ''

def send_windows(title, msg, gtype):
    if sabnzbd.WINTRAY:
<<<<<<< HEAD
        try:
            sabnzbd.WINTRAY.sendnotification(title, msg)
        except:
            logging.info(T('Failed to send Windows notification'))
            logging.debug("Traceback: ", exc_info=True)
            return T('Failed to send Windows notification')
    return None
=======
        sabnzbd.WINTRAY.sendnotification(title, msg)
    return None
>>>>>>> 09e0e456
<|MERGE_RESOLUTION|>--- conflicted
+++ resolved
@@ -571,7 +571,6 @@
 
 def send_windows(title, msg, gtype):
     if sabnzbd.WINTRAY:
-<<<<<<< HEAD
         try:
             sabnzbd.WINTRAY.sendnotification(title, msg)
         except:
@@ -579,7 +578,3 @@
             logging.debug("Traceback: ", exc_info=True)
             return T('Failed to send Windows notification')
     return None
-=======
-        sabnzbd.WINTRAY.sendnotification(title, msg)
-    return None
->>>>>>> 09e0e456
