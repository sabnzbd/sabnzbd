--- conflicted
+++ resolved
@@ -2,24 +2,15 @@
 msgstr ""
 "Project-Id-Version: SABnzbd-0.7.x\n"
 "Report-Msgid-Bugs-To: \n"
-<<<<<<< HEAD
-"POT-Creation-Date: 2017-08-24 15:30+0000\n"
-=======
 "POT-Creation-Date: 2017-09-10 20:30+0000\n"
->>>>>>> ba7d906b
 "PO-Revision-Date: 2013-05-05 14:50+0000\n"
 "Last-Translator: Pavel Maryanov <Unknown>\n"
 "Language-Team: Russian <gmu@mx.ru>\n"
 "MIME-Version: 1.0\n"
 "Content-Type: text/plain; charset=UTF-8\n"
 "Content-Transfer-Encoding: 8bit\n"
-<<<<<<< HEAD
-"X-Launchpad-Export-Date: 2017-08-25 05:49+0000\n"
-"X-Generator: Launchpad (build 18446)\n"
-=======
 "X-Launchpad-Export-Date: 2017-09-11 06:25+0000\n"
 "X-Generator: Launchpad (build 18449)\n"
->>>>>>> ba7d906b
 "Generated-By: pygettext.py 1.5\n"
 
 #: SABnzbd.py [Error message]
@@ -473,17 +464,6 @@
 msgid "Error removing %s"
 msgstr "Ошибка удаления %s"
 
-<<<<<<< HEAD
-#: sabnzbd/dirscanner.py [Warning message] # sabnzbd/rss.py [Warning message]
-msgid "Cannot read %s"
-msgstr "Не удаётся прочитать %s"
-
-#: sabnzbd/dirscanner.py [Error message]
-msgid "Error while adding %s, removing"
-msgstr "Не удалось добавить %s: удалён"
-
-=======
->>>>>>> ba7d906b
 #: sabnzbd/dirscanner.py [Error message] # sabnzbd/dirscanner.py [Error message]
 msgid "Cannot read Watched Folder %s"
 msgstr "Не удаётся прочитать наблюдаемую папку %s"
@@ -1014,14 +994,6 @@
 #: sabnzbd/newsunpack.py # sabnzbd/newsunpack.py
 msgid ""
 "Invalid par2 files or invalid PAR2 parameters, cannot verify or repair"
-<<<<<<< HEAD
-msgstr ""
-
-#: sabnzbd/newsunpack.py # sabnzbd/newsunpack.py
-#: sabnzbd/newsunpack.py # sabnzbd/newsunpack.py
-msgid "Repair failed, not enough repair blocks (%s short)"
-=======
->>>>>>> ba7d906b
 msgstr ""
 
 #: sabnzbd/newsunpack.py # sabnzbd/newsunpack.py
@@ -4919,12 +4891,6 @@
 
 #: sabnzbd/skintext.py
 msgid ""
-<<<<<<< HEAD
-"In order to download from Usenet you will require access to a provider. Your "
-"ISP may provide you with access, however a premium provider is recommended. "
-"Don't have a Usenet provider? We recommend trying %s."
-msgstr ""
-=======
 "In order to download from usenet you will require access to a provider. Your "
 "ISP may provide you with access, however a premium provider is recommended."
 msgstr ""
@@ -4936,7 +4902,6 @@
 #: sabnzbd/skintext.py
 msgid "Don't have a usenet provider? We recommend trying %s."
 msgstr "У вас ещё нет поставщика услуг Usenet? Рекомендуем попробовать %s."
->>>>>>> ba7d906b
 
 #: sabnzbd/tvsort.py [Error message]
 msgid "Error getting TV info (%s)"
