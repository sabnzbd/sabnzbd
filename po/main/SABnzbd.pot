#
# SABnzbd Translation Template file MAIN
# Copyright 2011-2017 The SABnzbd-Team
#   team@sabnzbd.org
#
msgid ""
msgstr ""
"Project-Id-Version: SABnzbd-2.3.0-develop\n"
"PO-Revision-Date: YEAR-MO-DA HO:MI+ZONE\n"
"Last-Translator: shypike@sabnzbd.org\n"
"Language-Team: LANGUAGE <LL@li.org>\n"
"MIME-Version: 1.0\n"
"Content-Type: text/plain; charset=ASCII\n"
"Content-Transfer-Encoding: 7bit\n"
<<<<<<< HEAD
"POT-Creation-Date: 2017-08-25 09:18+W. Europe Daylight Time\n"
=======
"POT-Creation-Date: 2017-09-10 21:44+W. Europe Daylight Time\n"
>>>>>>> ba7d906b
"Generated-By: pygettext.py 1.5\n"


#: SABnzbd.py [Error message]
msgid "Failed to start web-interface"
msgstr ""

#: SABnzbd.py [Warning message]
msgid "Cannot find web template: %s, trying standard template"
msgstr ""

#: SABnzbd.py [Warning message]
msgid "SABYenc disabled: no correct version found! (Found v%s, expecting v%s)"
msgstr ""

#: SABnzbd.py [Warning message]
msgid "SABYenc module... NOT found! Expecting v%s - https://sabnzbd.org/sabyenc"
msgstr ""

#: SABnzbd.py [Error message]
msgid "_yenc module... NOT found!"
msgstr ""

#: SABnzbd.py [Error message]
msgid "par2 binary... NOT found!"
msgstr ""

#: SABnzbd.py [Error message] # SABnzbd.py [Error message]
msgid "Verification and repair will not be possible."
msgstr ""

#: SABnzbd.py [Error message]
msgid "MultiPar binary... NOT found!"
msgstr ""

#: SABnzbd.py [Warning message]
msgid "Your UNRAR version is %s, we recommend version %s or higher.<br />"
msgstr ""

#: SABnzbd.py [Error message]
msgid "Downloads will not unpacked."
msgstr ""

#: SABnzbd.py [Error message]
msgid "unrar binary... NOT found"
msgstr ""

#: SABnzbd.py
msgid "unzip binary... NOT found!"
msgstr ""

#: SABnzbd.py
msgid "7za binary... NOT found!"
msgstr ""

#: SABnzbd.py [Warning message]
msgid "Please be aware the 0.0.0.0 hostname will need an IPv6 address for external access"
msgstr ""

#: SABnzbd.py [Error message]
msgid "HTTP and HTTPS ports cannot be the same"
msgstr ""

#: SABnzbd.py [Warning message]
msgid "SABnzbd was started with encoding %s, this should be UTF-8. Expect problems with Unicoded file and directory names in downloads."
msgstr ""

#: SABnzbd.py [Warning message]
msgid "Disabled HTTPS because of missing CERT and KEY files"
msgstr ""

#: SABnzbd.py [Error message]
msgid "Failed to start web-interface: "
msgstr ""

#: SABnzbd.py [Error message]
msgid "Cannot reach the SABHelper service"
msgstr ""

#: SABnzbd.py
msgid "SABnzbd %s started"
msgstr ""

#: SABnzbd.py # sabnzbd/notifier.py [Notification] # sabnzbd/skintext.py [Status page, table column header, actual message]
msgid "Warning"
msgstr ""

#: SABnzbd.py # sabnzbd/notifier.py [Notification]
msgid "Error"
msgstr ""

#: SABnzbd.py # sabnzbd/interface.py # sabnzbd/interface.py
#: sabnzbd/osxmenu.py # sabnzbd/wizard.py
msgid "SABnzbd shutdown finished"
msgstr ""

#: sabnzbd/utils/servertests.py
msgid "The hostname is not set."
msgstr ""

#: sabnzbd/utils/servertests.py
msgid "There are no connections set. Please set at least one connection."
msgstr ""

#: sabnzbd/utils/servertests.py
msgid "Password masked in ******, please re-enter"
msgstr ""

#: sabnzbd/utils/servertests.py
msgid "Invalid server details"
msgstr ""

#: sabnzbd/utils/servertests.py
msgid "Timed out: Try enabling SSL or connecting on a different port."
msgstr ""

#: sabnzbd/utils/servertests.py
msgid "Timed out"
msgstr ""

#: sabnzbd/utils/servertests.py
msgid "Unknown SSL protocol: Try disabling SSL or connecting on a different port."
msgstr ""

#: sabnzbd/utils/servertests.py
msgid "Invalid server address."
msgstr ""

#: sabnzbd/utils/servertests.py
msgid "Server quit during login sequence."
msgstr ""

#: sabnzbd/utils/servertests.py
msgid "Server requires username and password."
msgstr ""

#: sabnzbd/utils/servertests.py
msgid "Connection Successful!"
msgstr ""

#: sabnzbd/utils/servertests.py # sabnzbd/interface.py
#: sabnzbd/newswrapper.py
msgid "Authentication failed, check username/password."
msgstr ""

#: sabnzbd/utils/servertests.py
msgid "Too many connections, please pause downloading or try again later"
msgstr ""

#: sabnzbd/utils/servertests.py
msgid "Could not determine connection result (%s)"
msgstr ""

#: sabnzbd/__init__.py [Warning message]
msgid "Signal %s caught, saving and exiting..."
msgstr ""

#: sabnzbd/__init__.py [Error message]
msgid "Fatal error at saving state"
msgstr ""

#: sabnzbd/__init__.py
msgid "Trying to fetch NZB from %s"
msgstr ""

#: sabnzbd/__init__.py [Error message] # sabnzbd/__init__.py [Error message] # sabnzbd/__init__.py [Error message]
msgid "Saving %s failed"
msgstr ""

#: sabnzbd/__init__.py [Error message]
msgid "Cannot create temp file for %s"
msgstr ""

#: sabnzbd/__init__.py [Warning message] # sabnzbd/__init__.py [Warning message]
msgid "Trying to set status of non-existing server %s"
msgstr ""

#: sabnzbd/__init__.py [Error message]
msgid "Failure in tempfile.mkstemp"
msgstr ""

#: sabnzbd/__init__.py [Error message]
msgid "Loading %s failed"
msgstr ""

#: sabnzbd/__init__.py [Error message]
msgid "Loading %s failed with error %s"
msgstr ""

#: sabnzbd/api.py # sabnzbd/api.py # sabnzbd/api.py # sabnzbd/api.py
#: sabnzbd/api.py # sabnzbd/api.py # sabnzbd/api.py # sabnzbd/api.py
#: sabnzbd/skintext.py
msgid "Test Notification"
msgstr ""

#: sabnzbd/api.py
msgid "&nbsp;Resolving address"
msgstr ""

#: sabnzbd/api.py # sabnzbd/skintext.py [No value, used in dropdown menus] # sabnzbd/skintext.py [Job details page, select no files]
msgid "None"
msgstr ""

#: sabnzbd/api.py # sabnzbd/interface.py # sabnzbd/skintext.py [Default value, used in dropdown menus]
msgid "Default"
msgstr ""

#: sabnzbd/api.py
msgid "unknown"
msgstr ""

#: sabnzbd/api.py [Error message]
msgid "Failed to compile regex for search term: %s"
msgstr ""

#: sabnzbd/assembler.py [Warning message]
msgid "Too little diskspace forcing PAUSE"
msgstr ""

#: sabnzbd/assembler.py [Error message]
msgid "Disk full! Forcing Pause"
msgstr ""

#: sabnzbd/assembler.py [Error message]
msgid "Disk error on creating file %s"
msgstr ""

#: sabnzbd/assembler.py [Error message]
msgid "Fatal error in Assembler"
msgstr ""

#: sabnzbd/assembler.py [Warning message]
msgid "WARNING: Paused job \"%s\" because of encrypted RAR file (if supplied, all passwords were tried)"
msgstr ""

#: sabnzbd/assembler.py [Warning message]
msgid "WARNING: Aborted job \"%s\" because of encrypted RAR file (if supplied, all passwords were tried)"
msgstr ""

#: sabnzbd/assembler.py
msgid "Aborted, encryption detected"
msgstr ""

#: sabnzbd/assembler.py [Warning message]
msgid "WARNING: In \"%s\" unwanted extension in RAR file. Unwanted file is %s "
msgstr ""

#: sabnzbd/assembler.py
msgid "Unwanted extension is in rar file %s"
msgstr ""

#: sabnzbd/assembler.py
msgid "Aborted, unwanted extension detected"
msgstr ""

#: sabnzbd/assembler.py [Warning message]
msgid "WARNING: Paused job \"%s\" because of rating (%s)"
msgstr ""

#: sabnzbd/assembler.py [Warning message]
msgid "WARNING: Aborted job \"%s\" because of rating (%s)"
msgstr ""

#: sabnzbd/assembler.py
msgid "Aborted, rating filter matched (%s)"
msgstr ""

#: sabnzbd/assembler.py # sabnzbd/assembler.py # sabnzbd/misc.py [Error message]
msgid "%s missing"
msgstr ""

#: sabnzbd/assembler.py [Warning message]
msgid "Job \"%s\" is probably encrypted due to RAR with same name inside this RAR"
msgstr ""

#: sabnzbd/assembler.py [Warning message]
msgid "Job \"%s\" is probably encrypted: \"password\" in filename \"%s\""
msgstr ""

#: sabnzbd/assembler.py
msgid "video"
msgstr ""

#: sabnzbd/assembler.py
msgid "audio"
msgstr ""

#: sabnzbd/assembler.py
msgid "spam"
msgstr ""

#: sabnzbd/assembler.py
msgid "passworded"
msgstr ""

#: sabnzbd/assembler.py
msgid "downvoted"
msgstr ""

#: sabnzbd/assembler.py
msgid "keywords"
msgstr ""

#: sabnzbd/bpsmeter.py [Warning message]
msgid "Quota spent, pausing downloading"
msgstr ""

#: sabnzbd/cfg.py
msgid "%s is not a valid email address"
msgstr ""

#: sabnzbd/cfg.py # sabnzbd/interface.py
msgid "Server address required"
msgstr ""

#: sabnzbd/config.py
msgid "Cannot create %s folder %s"
msgstr ""

#: sabnzbd/config.py [Error message] # sabnzbd/config.py [Error message]
msgid "Cannot write to INI file %s"
msgstr ""

#: sabnzbd/config.py [Error message]
msgid "Cannot create backup file for %s"
msgstr ""

#: sabnzbd/config.py [Error message]
msgid "Incorrectly encoded password %s"
msgstr ""

#: sabnzbd/config.py
msgid "%s is not a correct octal value"
msgstr ""

#: sabnzbd/config.py
msgid "UNC path \"%s\" not allowed here"
msgstr ""

#: sabnzbd/config.py
msgid "Error: Path length should be below %s."
msgstr ""

#: sabnzbd/config.py
msgid "Error: Queue not empty, cannot change folder."
msgstr ""

#: sabnzbd/database.py [Error message]
msgid "Cannot write to History database, check access rights!"
msgstr ""

#: sabnzbd/database.py [Error message]
msgid "Damaged History database, created empty replacement"
msgstr ""

#: sabnzbd/database.py [Error message]
msgid "SQL Command Failed, see log"
msgstr ""

#: sabnzbd/database.py [Error message]
msgid "SQL Commit Failed, see log"
msgstr ""

#: sabnzbd/database.py [Error message]
msgid "Failed to close database, see log"
msgstr ""

#: sabnzbd/database.py [Error message] # sabnzbd/database.py [Error message]
msgid "Invalid stage logging in history for %s"
msgstr ""

#: sabnzbd/decoder.py
msgid "Decoding %s failed"
msgstr ""

#: sabnzbd/decoder.py
msgid "Decoder failure: Out of memory"
msgstr ""

#: sabnzbd/decoder.py
msgid "CRC Error in %s (%s -> %s)"
msgstr ""

#: sabnzbd/decoder.py
msgid "Badly formed yEnc article in %s"
msgstr ""

#: sabnzbd/decoder.py
msgid "Unknown Error while decoding %s"
msgstr ""

#: sabnzbd/decoder.py
msgid "UUencode detected, only yEnc encoding is supported [%s]"
msgstr ""

#: sabnzbd/decoder.py
msgid "%s => missing from all servers, discarding"
msgstr ""

#: sabnzbd/directunpacker.py # sabnzbd/directunpacker.py
#: sabnzbd/directunpacker.py # sabnzbd/skintext.py
msgid "Direct Unpack"
msgstr ""

#: sabnzbd/directunpacker.py # sabnzbd/skintext.py [PP status]
#: sabnzbd/skintext.py [History: job status]
msgid "Completed"
msgstr ""

#: sabnzbd/directunpacker.py # sabnzbd/newsunpack.py
msgid "Unpacked %s files/folders in %s"
msgstr ""

#: sabnzbd/directunpacker.py [Warning message]
msgid "Direct Unpack was automatically enabled."
msgstr ""

#: sabnzbd/directunpacker.py [Warning message] # sabnzbd/skintext.py
msgid "Jobs will start unpacking during the downloading to reduce post-processing time. Only works for jobs that do not need repair."
msgstr ""

#: sabnzbd/dirscanner.py # sabnzbd/dirscanner.py # sabnzbd/dirscanner.py
#: sabnzbd/dirscanner.py [Error message] # sabnzbd/dirscanner.py [Warning message] # sabnzbd/rss.py [Warning message]
msgid "Cannot read %s"
msgstr ""

#: sabnzbd/dirscanner.py [Error message] # sabnzbd/dirscanner.py [Error message]
msgid "Error while adding %s, removing"
msgstr ""

<<<<<<< HEAD
#: sabnzbd/dirscanner.py [Warning message] # sabnzbd/rss.py [Warning message]
msgid "Cannot read %s"
=======
#: sabnzbd/dirscanner.py [Error message] # sabnzbd/dirscanner.py [Error message]
msgid "Error removing %s"
>>>>>>> ba7d906b
msgstr ""

#: sabnzbd/dirscanner.py [Error message]
msgid "Error while adding %s, removing"
msgstr ""

#: sabnzbd/dirscanner.py [Error message] # sabnzbd/dirscanner.py [Error message]
msgid "Cannot read Watched Folder %s"
msgstr ""

#: sabnzbd/downloader.py
msgid "Resuming"
msgstr ""

#: sabnzbd/downloader.py # sabnzbd/osxmenu.py # sabnzbd/sabtray.py
#: sabnzbd/sabtraylinux.py # sabnzbd/skintext.py [PP status] # sabnzbd/skintext.py [Priority pick list]
#: sabnzbd/skintext.py
msgid "Paused"
msgstr ""

#: sabnzbd/downloader.py [Warning message] # sabnzbd/interface.py [Warning message] # sabnzbd/skintext.py
msgid "You must set a maximum bandwidth before you can set a bandwidth limit"
msgstr ""

#: sabnzbd/downloader.py # sabnzbd/downloader.py [Warning message]
msgid "Server %s will be ignored for %s minutes"
msgstr ""

#: sabnzbd/downloader.py [Error message]
msgid "Failed to initialize %s@%s with reason: %s"
msgstr ""

#: sabnzbd/downloader.py # sabnzbd/downloader.py [Warning message]
msgid "Too many connections to server %s"
msgstr ""

#: sabnzbd/downloader.py # sabnzbd/downloader.py [Warning message]
msgid "Probable account sharing"
msgstr ""

#: sabnzbd/downloader.py # sabnzbd/downloader.py [Error message]
msgid "Failed login for server %s"
msgstr ""

#: sabnzbd/downloader.py # sabnzbd/downloader.py [Warning message]
#: sabnzbd/downloader.py # sabnzbd/downloader.py [Warning message]
msgid "Cannot connect to server %s [%s]"
msgstr ""

#: sabnzbd/downloader.py [Error message]
msgid "Connecting %s@%s failed, message=%s"
msgstr ""

#: sabnzbd/downloader.py # sabnzbd/downloader.py
msgid "Server %s requires user/password"
msgstr ""

#: sabnzbd/downloader.py [Error message]
msgid "Suspect error in downloader"
msgstr ""

#: sabnzbd/downloader.py # sabnzbd/skintext.py
msgid "Shutting down"
msgstr ""

#: sabnzbd/emailer.py # sabnzbd/emailer.py
msgid "Failed to connect to mail server"
msgstr ""

#: sabnzbd/emailer.py
msgid "Failed to initiate TLS connection"
msgstr ""

#: sabnzbd/emailer.py
msgid "The server didn't reply properly to the helo greeting"
msgstr ""

#: sabnzbd/emailer.py
msgid "Failed to authenticate to mail server"
msgstr ""

#: sabnzbd/emailer.py
msgid "No suitable authentication method was found"
msgstr ""

#: sabnzbd/emailer.py
msgid "Unknown authentication failure in mail server"
msgstr ""

#: sabnzbd/emailer.py
msgid "Failed to send e-mail"
msgstr ""

#: sabnzbd/emailer.py
msgid "Failed to close mail connection"
msgstr ""

#: sabnzbd/emailer.py
msgid "Email succeeded"
msgstr ""

#: sabnzbd/emailer.py [Error message]
msgid "Cannot find email templates in %s"
msgstr ""

#: sabnzbd/emailer.py
msgid "No recipients given, no email sent"
msgstr ""

#: sabnzbd/emailer.py
msgid "Invalid encoding of email template %s"
msgstr ""

#: sabnzbd/emailer.py
msgid "No email templates found"
msgstr ""

#: sabnzbd/emailer.py
msgid ""
"To: %s\n"
"From: %s\n"
"Date: %s\n"
"Subject: SABnzbd reports Disk Full\n"
"\n"
"Hi,\n"
"\n"
"SABnzbd has stopped downloading, because the disk is almost full.\n"
"Please make room and resume SABnzbd manually.\n"
"\n"
msgstr ""

#: sabnzbd/interface.py
msgid "Warning: LOCALHOST is ambiguous, use numerical IP-address."
msgstr ""

#: sabnzbd/interface.py
msgid "Server address \"%s:%s\" is not valid."
msgstr ""

#: sabnzbd/interface.py
msgid "User logged in to the web interface"
msgstr ""

#: sabnzbd/interface.py # sabnzbd/notifier.py [Notification]
msgid "User logged in"
msgstr ""

#: sabnzbd/interface.py [Warning message]
msgid "Missing Session key"
msgstr ""

#: sabnzbd/interface.py
msgid "Error: Session Key Required"
msgstr ""

#: sabnzbd/interface.py [Warning message] # sabnzbd/interface.py
msgid "Error: Session Key Incorrect"
msgstr ""

#: sabnzbd/interface.py
msgid "API Key missing, please enter the api key from Config->General into your 3rd party program:"
msgstr ""

#: sabnzbd/interface.py
msgid "API Key incorrect, Use the api key from Config->General in your 3rd party program:"
msgstr ""

#: sabnzbd/interface.py
msgid "Authentication missing, please enter username/password from Config->General into your 3rd party program:"
msgstr ""

#: sabnzbd/interface.py [Warning message]
msgid "Try our new skin Glitter! Fresh new design that is optimized for desktop and mobile devices. Go to Config -> General to change your skin."
msgstr ""

#: sabnzbd/interface.py
msgid "Unsuccessful login attempt from %s"
msgstr ""

#: sabnzbd/interface.py # sabnzbd/skintext.py [Bytes (used as postfix, as in "GB", "TB")]
msgid "B"
msgstr ""

#: sabnzbd/interface.py # sabnzbd/interface.py
msgid "&nbsp<br />SABnzbd shutdown finished.<br />Wait for about 5 second and then click the button below.<br /><br /><strong><a href=\"..\">Refresh</a></strong><br />"
msgstr ""

#: sabnzbd/interface.py # sabnzbd/skintext.py [Config->RSS, tab header]
msgid "Feed"
msgstr ""

#: sabnzbd/interface.py
msgid "Daily"
msgstr ""

#: sabnzbd/interface.py # sabnzbd/skintext.py
msgid "Monday"
msgstr ""

#: sabnzbd/interface.py # sabnzbd/skintext.py
msgid "Tuesday"
msgstr ""

#: sabnzbd/interface.py # sabnzbd/skintext.py
msgid "Wednesday"
msgstr ""

#: sabnzbd/interface.py # sabnzbd/skintext.py
msgid "Thursday"
msgstr ""

#: sabnzbd/interface.py # sabnzbd/skintext.py
msgid "Friday"
msgstr ""

#: sabnzbd/interface.py # sabnzbd/skintext.py
msgid "Saturday"
msgstr ""

#: sabnzbd/interface.py # sabnzbd/skintext.py
msgid "Sunday"
msgstr ""

#: sabnzbd/interface.py # sabnzbd/skintext.py
msgid "off"
msgstr ""

#: sabnzbd/interface.py
msgid "Undefined server!"
msgstr ""

#: sabnzbd/interface.py # sabnzbd/interface.py
msgid "Incorrect parameter"
msgstr ""

#: sabnzbd/interface.py # sabnzbd/interface.py
msgid "Back"
msgstr ""

#: sabnzbd/interface.py # sabnzbd/skintext.py
msgid "ERROR:"
msgstr ""

#: sabnzbd/interface.py # sabnzbd/interface.py
#: sabnzbd/interface.py # sabnzbd/interface.py
#: sabnzbd/interface.py # sabnzbd/interface.py
#: sabnzbd/interface.py # sabnzbd/interface.py
#: sabnzbd/interface.py
msgid "Incorrect value for %s: %s"
msgstr ""

#: sabnzbd/misc.py
msgid "d"
msgstr ""

#: sabnzbd/misc.py
msgid "h"
msgstr ""

#: sabnzbd/misc.py
msgid "m"
msgstr ""

#: sabnzbd/misc.py [Error message] # sabnzbd/tvsort.py [Error message]
msgid "Cannot create directory %s"
msgstr ""

#: sabnzbd/misc.py [Error message]
msgid "%s directory: %s error accessing"
msgstr ""

#: sabnzbd/misc.py [Error message]
msgid "Failed making (%s)"
msgstr ""

#: sabnzbd/misc.py [Error message] # sabnzbd/postproc.py
msgid "Failed moving %s to %s"
msgstr ""

#: sabnzbd/misc.py [Error message]
msgid "Error creating SSL key and certificate"
msgstr ""

#: sabnzbd/misc.py [Warning message]
msgid "Your password file contains more than 30 passwords, testing all these passwords takes a lot of time. Try to only list useful passwords."
msgstr ""

#: sabnzbd/misc.py [Error message]
msgid "Cannot change permissions of %s"
msgstr ""

#: sabnzbd/newsunpack.py # sabnzbd/newsunpack.py
#: sabnzbd/newsunpack.py # sabnzbd/newsunpack.py
#: sabnzbd/postproc.py
msgid "PostProcessing was aborted (%s)"
msgstr ""

#: sabnzbd/newsunpack.py # sabnzbd/skintext.py [PP phase "script"] # sabnzbd/skintext.py
#: sabnzbd/skintext.py [Notification Script settings]
msgid "Script"
msgstr ""

#: sabnzbd/newsunpack.py [Warning message]
msgid "Unpack nesting too deep [%s]"
msgstr ""

#: sabnzbd/newsunpack.py # sabnzbd/newsunpack.py
msgid "Joining"
msgstr ""

#: sabnzbd/newsunpack.py
msgid "Incomplete sequence of joinable files"
msgstr ""

#: sabnzbd/newsunpack.py # sabnzbd/newsunpack.py
msgid "File join of %s failed"
msgstr ""

#: sabnzbd/newsunpack.py # sabnzbd/newsunpack.py
msgid "[%s] Error \"%s\" while joining files"
msgstr ""

#: sabnzbd/newsunpack.py [Error message] # sabnzbd/newsunpack.py [Error message]
msgid "Error \"%s\" while running file_join on %s"
msgstr ""

#: sabnzbd/newsunpack.py
msgid "[%s] Joined %s files"
msgstr ""

#: sabnzbd/newsunpack.py # sabnzbd/newsunpack.py
msgid "Unpacking failed, %s"
msgstr ""

#: sabnzbd/newsunpack.py
msgid "[%s] Error \"%s\" while unpacking RAR files"
msgstr ""

#: sabnzbd/newsunpack.py [Error message]
msgid "Error \"%s\" while running rar_unpack on %s"
msgstr ""

#: sabnzbd/newsunpack.py [Warning message] # sabnzbd/newsunpack.py [Warning message]
#: sabnzbd/newsunpack.py [Warning message] # sabnzbd/newsunpack.py [Warning message]
#: sabnzbd/newsunpack.py [Warning message] # sabnzbd/newsunpack.py [Warning message]
#: sabnzbd/newsunpack.py [Warning message]
msgid "Deleting %s failed!"
msgstr ""

#: sabnzbd/newsunpack.py
msgid "Trying unrar with password \"%s\""
msgstr ""

#: sabnzbd/newsunpack.py [Error message] # sabnzbd/newsunpack.py
#: sabnzbd/newsunpack.py # sabnzbd/newsunpack.py
msgid "Unpacking failed, archive requires a password"
msgstr ""

#: sabnzbd/newsunpack.py # sabnzbd/newsunpack.py
#: sabnzbd/newsunpack.py # sabnzbd/newsunpack.py
msgid "Unpacking"
msgstr ""

#: sabnzbd/newsunpack.py # sabnzbd/skintext.py [PP phase "unpack"]
msgid "Unpack"
msgstr ""

#: sabnzbd/newsunpack.py # sabnzbd/newsunpack.py
msgid "Unpacking failed, unable to find %s"
msgstr ""

#: sabnzbd/newsunpack.py [Warning message]
msgid "ERROR: unable to find \"%s\""
msgstr ""

#: sabnzbd/newsunpack.py
msgid "Unpacking failed, CRC error"
msgstr ""

#: sabnzbd/newsunpack.py # sabnzbd/newsunpack.py [Warning message]
msgid "ERROR: CRC failed in \"%s\""
msgstr ""

#: sabnzbd/newsunpack.py # sabnzbd/newsunpack.py
msgid "Unpacking failed, file too large for filesystem (FAT?)"
msgstr ""

#: sabnzbd/newsunpack.py [Error message]
msgid "ERROR: File too large for filesystem (%s)"
msgstr ""

#: sabnzbd/newsunpack.py # sabnzbd/newsunpack.py
#: sabnzbd/newsunpack.py # sabnzbd/newsunpack.py
msgid "Unpacking failed, write error or disk is full?"
msgstr ""

#: sabnzbd/newsunpack.py [Error message] # sabnzbd/newsunpack.py [Error message]
msgid "ERROR: write error (%s)"
msgstr ""

#: sabnzbd/newsunpack.py # sabnzbd/newsunpack.py
msgid "Unpacking failed, path is too long"
msgstr ""

#: sabnzbd/newsunpack.py [Error message]
msgid "ERROR: path too long (%s)"
msgstr ""

#: sabnzbd/newsunpack.py
msgid "Unpacking failed, see log"
msgstr ""

#: sabnzbd/newsunpack.py [Warning message] # sabnzbd/newsunpack.py
msgid "ERROR: %s"
msgstr ""

#: sabnzbd/newsunpack.py # sabnzbd/newsunpack.py
msgid "Unusable RAR file"
msgstr ""

#: sabnzbd/newsunpack.py # sabnzbd/newsunpack.py
msgid "Corrupt RAR file"
msgstr ""

#: sabnzbd/newsunpack.py # sabnzbd/newsunpack.py
msgid "%s files in %s"
msgstr ""

#: sabnzbd/newsunpack.py [Error message]
msgid "Error \"%s\" while running unzip() on %s"
msgstr ""

#: sabnzbd/newsunpack.py
msgid "Trying 7zip with password \"%s\""
msgstr ""

#: sabnzbd/newsunpack.py
msgid "7ZIP set \"%s\" is incomplete, cannot unpack"
msgstr ""

#: sabnzbd/newsunpack.py
msgid "Could not unpack %s"
msgstr ""

#: sabnzbd/newsunpack.py
msgid "Quick Checking"
msgstr ""

#: sabnzbd/newsunpack.py # sabnzbd/newsunpack.py
#: sabnzbd/newsunpack.py # sabnzbd/newsunpack.py
#: sabnzbd/skintext.py [PP phase "repair"] # sabnzbd/skintext.py
msgid "Repair"
msgstr ""

#: sabnzbd/newsunpack.py
msgid "[%s] Quick Check OK"
msgstr ""

#: sabnzbd/newsunpack.py
msgid "Starting Repair"
msgstr ""

#: sabnzbd/newsunpack.py [Warning message]
msgid "Par verify failed on %s, while QuickCheck succeeded!"
msgstr ""

#: sabnzbd/newsunpack.py # sabnzbd/newsunpack.py
#: sabnzbd/newsunpack.py # sabnzbd/newsunpack.py
msgid "Repairing failed, %s"
msgstr ""

#: sabnzbd/newsunpack.py [Error message]
msgid "Error %s while running par2_repair on set %s"
msgstr ""

#: sabnzbd/newsunpack.py [Error message]
msgid "Error \"%s\" while running par2_repair on set %s"
msgstr ""

#: sabnzbd/newsunpack.py # sabnzbd/newsunpack.py
msgid "[%s] PAR2 received incorrect options, check your Config->Switches settings"
msgstr ""

#: sabnzbd/newsunpack.py # sabnzbd/newsunpack.py
msgid "[%s] Verified in %s, all files correct"
msgstr ""

#: sabnzbd/newsunpack.py # sabnzbd/newsunpack.py
msgid "[%s] Verified in %s, repair is required"
msgstr ""

#: sabnzbd/newsunpack.py # sabnzbd/newsunpack.py
msgid "Main packet not found..."
msgstr ""

#: sabnzbd/newsunpack.py # sabnzbd/newsunpack.py
msgid "Invalid par2 files or invalid PAR2 parameters, cannot verify or repair"
msgstr ""

#: sabnzbd/newsunpack.py # sabnzbd/newsunpack.py
msgid "Fetching %s blocks..."
msgstr ""

#: sabnzbd/newsunpack.py # sabnzbd/newsunpack.py
msgid "Fetching"
msgstr ""

#: sabnzbd/newsunpack.py # sabnzbd/newsunpack.py
msgid "Repair failed, not enough repair blocks (%s short)"
msgstr ""

#: sabnzbd/newsunpack.py # sabnzbd/newsunpack.py
#: sabnzbd/newsunpack.py # sabnzbd/newsunpack.py
msgid "Repairing"
msgstr ""

#: sabnzbd/newsunpack.py # sabnzbd/newsunpack.py
msgid "[%s] Repaired in %s"
msgstr ""

#: sabnzbd/newsunpack.py # sabnzbd/newsunpack.py
#: sabnzbd/newsunpack.py
msgid "Verifying repair"
msgstr ""

#: sabnzbd/newsunpack.py # sabnzbd/newsunpack.py
#: sabnzbd/notifier.py [Notification]
msgid "Disk full"
msgstr ""

#: sabnzbd/newsunpack.py # sabnzbd/newsunpack.py
#: sabnzbd/newsunpack.py # sabnzbd/newsunpack.py
#: sabnzbd/newsunpack.py # sabnzbd/newsunpack.py
msgid "Verifying"
msgstr ""

#: sabnzbd/newsunpack.py # sabnzbd/newsunpack.py
msgid "Checking extra files"
msgstr ""

#: sabnzbd/newsunpack.py # sabnzbd/newsunpack.py
#: sabnzbd/newsunpack.py # sabnzbd/skintext.py [PP status]
msgid "Checking"
msgstr ""

#: sabnzbd/newsunpack.py [Error message]
msgid "Python script \"%s\" does not have execute (+x) permission set"
msgstr ""

#: sabnzbd/newswrapper.py
msgid "This server does not allow SSL on this port"
msgstr ""

#: sabnzbd/newswrapper.py
msgid "Certificate hostname mismatch: the server hostname is not listed in the certificate. This is a server issue."
msgstr ""

#: sabnzbd/newswrapper.py
msgid "Certificate not valid. This is most probably a server issue."
msgstr ""

#: sabnzbd/newswrapper.py
msgid "Server %s uses an untrusted certificate [%s]"
msgstr ""

#: sabnzbd/newswrapper.py # sabnzbd/skintext.py [Main menu item]
msgid "Wiki"
msgstr ""

#: sabnzbd/notifier.py [Notification]
msgid "Startup/Shutdown"
msgstr ""

#: sabnzbd/notifier.py [Notification] # sabnzbd/skintext.py [Config->RSS after adding to queue]
msgid "Added NZB"
msgstr ""

#: sabnzbd/notifier.py
msgid "Post-processing started"
msgstr ""

#: sabnzbd/notifier.py [Notification]
msgid "Job finished"
msgstr ""

#: sabnzbd/notifier.py [Notification]
msgid "Job failed"
msgstr ""

#: sabnzbd/notifier.py [Notification]
msgid "Queue finished"
msgstr ""

#: sabnzbd/notifier.py [Notification]
msgid "Other Messages"
msgstr ""

#: sabnzbd/notifier.py # sabnzbd/skintext.py
msgid "Not available"
msgstr ""

#: sabnzbd/notifier.py # sabnzbd/notifier.py # sabnzbd/notifier.py
#: sabnzbd/notifier.py # sabnzbd/rating.py # sabnzbd/rating.py
msgid "Cannot send, missing required data"
msgstr ""

#: sabnzbd/notifier.py [Warning message] # sabnzbd/notifier.py
msgid "Failed to send Prowl message"
msgstr ""

#: sabnzbd/notifier.py [Error message]
msgid "Bad response from Pushover (%s): %s"
msgstr ""

#: sabnzbd/notifier.py [Warning message] # sabnzbd/notifier.py
msgid "Failed to send pushover message"
msgstr ""

#: sabnzbd/notifier.py [Error message]
msgid "Bad response from Pushbullet (%s): %s"
msgstr ""

#: sabnzbd/notifier.py [Warning message] # sabnzbd/notifier.py
msgid "Failed to send pushbullet message"
msgstr ""

#: sabnzbd/notifier.py [Error message] # sabnzbd/notifier.py
msgid "Script returned exit code %s and output \"%s\""
msgstr ""

#: sabnzbd/notifier.py
msgid "Notification script \"%s\" does not exist"
msgstr ""

#: sabnzbd/notifier.py # sabnzbd/notifier.py
msgid "Failed to send Windows notification"
msgstr ""

#: sabnzbd/nzbqueue.py [Warning message] # sabnzbd/postproc.py [Warning message]
msgid "Old queue detected, use Status->Repair to convert the queue"
msgstr ""

#: sabnzbd/nzbqueue.py [Error message]
msgid "Incompatible queuefile found, cannot proceed"
msgstr ""

#: sabnzbd/nzbqueue.py [Error message]
msgid "Error loading %s, corrupt file detected"
msgstr ""

#: sabnzbd/nzbqueue.py [Error message]
msgid "Failed to restart NZB after pre-check (%s)"
msgstr ""

#: sabnzbd/nzbqueue.py
msgid "NZB added to queue"
msgstr ""

#: sabnzbd/nzbqueue.py [Warning message]
msgid "%s -> Unknown encoding"
msgstr ""

#: sabnzbd/nzbstuff.py [Warning message]
msgid "File %s is empty, skipping"
msgstr ""

#: sabnzbd/nzbstuff.py [Warning message]
msgid "Failed to import %s files from %s"
msgstr ""

#: sabnzbd/nzbstuff.py [Warning message]
msgid "Incomplete NZB file %s"
msgstr ""

#: sabnzbd/nzbstuff.py [Warning message] # sabnzbd/nzbstuff.py [Warning message]
msgid "Invalid NZB file %s, skipping (reason=%s, line=%s)"
msgstr ""

#: sabnzbd/nzbstuff.py # sabnzbd/nzbstuff.py
msgid "Empty NZB file %s"
msgstr ""

#: sabnzbd/nzbstuff.py
msgid "Pre-queue script marked job as failed"
msgstr ""

#: sabnzbd/nzbstuff.py [Warning message]
msgid "Ignoring duplicate NZB \"%s\""
msgstr ""

#: sabnzbd/nzbstuff.py [Warning message]
msgid "Failing duplicate NZB \"%s\""
msgstr ""

#: sabnzbd/nzbstuff.py # sabnzbd/nzbstuff.py [Warning message]
msgid "Duplicate NZB"
msgstr ""

#: sabnzbd/nzbstuff.py [Warning message]
msgid "Pausing duplicate NZB \"%s\""
msgstr ""

#: sabnzbd/nzbstuff.py
msgid "Aborted, cannot be completed"
msgstr ""

#: sabnzbd/nzbstuff.py # sabnzbd/skintext.py
msgid "DUPLICATE"
msgstr ""

#: sabnzbd/nzbstuff.py [Queue indicator for encrypted job] # sabnzbd/skintext.py
msgid "ENCRYPTED"
msgstr ""

#: sabnzbd/nzbstuff.py # sabnzbd/skintext.py
msgid "TOO LARGE"
msgstr ""

#: sabnzbd/nzbstuff.py # sabnzbd/skintext.py
msgid "INCOMPLETE"
msgstr ""

#: sabnzbd/nzbstuff.py # sabnzbd/skintext.py
msgid "UNWANTED"
msgstr ""

#: sabnzbd/nzbstuff.py # sabnzbd/skintext.py
msgid "FILTERED"
msgstr ""

#: sabnzbd/nzbstuff.py # sabnzbd/skintext.py
msgid "WAIT %s sec"
msgstr ""

#: sabnzbd/nzbstuff.py
msgid "PROPAGATING %s min"
msgstr ""

#: sabnzbd/nzbstuff.py
msgid "Downloaded in %s at an average of %sB/s"
msgstr ""

#: sabnzbd/nzbstuff.py # sabnzbd/skintext.py [Job details page, file age column header] # sabnzbd/skintext.py
msgid "Age"
msgstr ""

#: sabnzbd/nzbstuff.py
msgid "%s articles were malformed"
msgstr ""

#: sabnzbd/nzbstuff.py
msgid "%s articles were missing"
msgstr ""

#: sabnzbd/nzbstuff.py
msgid "%s articles had non-matching duplicates"
msgstr ""

#: sabnzbd/nzbstuff.py
msgid "%s articles were removed"
msgstr ""

#: sabnzbd/nzbstuff.py [Error message]
msgid "Error importing %s"
msgstr ""

#: sabnzbd/osxmenu.py # sabnzbd/osxmenu.py # sabnzbd/osxmenu.py
#: sabnzbd/skintext.py [Footer: indicator of warnings] # sabnzbd/skintext.py
msgid "Warnings"
msgstr ""

#: sabnzbd/osxmenu.py # sabnzbd/osxmenu.py # sabnzbd/sabtray.py
#: sabnzbd/sabtraylinux.py # sabnzbd/skintext.py
msgid "Idle"
msgstr ""

#: sabnzbd/osxmenu.py
msgid "Configuration"
msgstr ""

#: sabnzbd/osxmenu.py # sabnzbd/skintext.py [Main menu item] # sabnzbd/skintext.py
msgid "Queue"
msgstr ""

#: sabnzbd/osxmenu.py # sabnzbd/skintext.py [Queue page button]
msgid "Purge Queue"
msgstr ""

#: sabnzbd/osxmenu.py # sabnzbd/skintext.py [Main menu item]
msgid "History"
msgstr ""

#: sabnzbd/osxmenu.py # sabnzbd/skintext.py [History page button] # sabnzbd/skintext.py
msgid "Purge History"
msgstr ""

#: sabnzbd/osxmenu.py
msgid "Limit Speed"
msgstr ""

#: sabnzbd/osxmenu.py # sabnzbd/sabtray.py # sabnzbd/sabtraylinux.py
#: sabnzbd/skintext.py [#: Config->Scheduler] # sabnzbd/skintext.py [Pause downloading] # sabnzbd/skintext.py [Four way switch for duplicates]
#: sabnzbd/skintext.py [Config->Scheduling]
msgid "Pause"
msgstr ""

#: sabnzbd/osxmenu.py
msgid "min."
msgstr ""

#: sabnzbd/osxmenu.py # sabnzbd/sabtray.py # sabnzbd/sabtraylinux.py
#: sabnzbd/skintext.py [#: Config->Scheduler] # sabnzbd/skintext.py [Resume downloading] # sabnzbd/skintext.py [Config->Scheduling]
msgid "Resume"
msgstr ""

#: sabnzbd/osxmenu.py # sabnzbd/skintext.py [#: Config->Scheduler]
msgid "Scan watched folder"
msgstr ""

#: sabnzbd/osxmenu.py # sabnzbd/sabtray.py # sabnzbd/sabtraylinux.py
msgid "Read all RSS feeds"
msgstr ""

#: sabnzbd/osxmenu.py # sabnzbd/osxmenu.py
msgid "Complete Folder"
msgstr ""

#: sabnzbd/osxmenu.py # sabnzbd/osxmenu.py
msgid "Incomplete Folder"
msgstr ""

#: sabnzbd/osxmenu.py # sabnzbd/sabtray.py
msgid "Troubleshoot"
msgstr ""

#: sabnzbd/osxmenu.py # sabnzbd/osxmenu.py # sabnzbd/sabtray.py
#: sabnzbd/sabtraylinux.py # sabnzbd/sabtraylinux.py
#: sabnzbd/skintext.py [#: Config->Scheduler] # sabnzbd/skintext.py # sabnzbd/skintext.py [Config->Scheduling]
msgid "Restart"
msgstr ""

#: sabnzbd/osxmenu.py # sabnzbd/sabtray.py
msgid "Restart without login"
msgstr ""

#: sabnzbd/osxmenu.py
msgid "Quit"
msgstr ""

#: sabnzbd/osxmenu.py
msgid "Queue First 10 Items"
msgstr ""

#: sabnzbd/osxmenu.py # sabnzbd/osxmenu.py
msgid "Empty"
msgstr ""

#: sabnzbd/osxmenu.py
msgid "History Last 10 Items"
msgstr ""

#: sabnzbd/osxmenu.py
msgid "New release available"
msgstr ""

#: sabnzbd/osxmenu.py
msgid "Go to wizard"
msgstr ""

#: sabnzbd/osxmenu.py # sabnzbd/osxmenu.py # sabnzbd/osxmenu.py
#: sabnzbd/osxmenu.py # sabnzbd/osxmenu.py # sabnzbd/osxmenu.py
#: sabnzbd/osxmenu.py
msgid "Stopping..."
msgstr ""

#: sabnzbd/panic.py
msgid "Problem with"
msgstr ""

#: sabnzbd/panic.py
msgid ""
"\n"
"    SABnzbd needs a free tcp/ip port for its internal web server.<br>\n"
"    Port %s on %s was tried , but it is not available.<br>\n"
"    Some other software uses the port or SABnzbd is already running.<br>\n"
"    <br>\n"
"    Please restart SABnzbd with a different port number."
msgstr ""

#: sabnzbd/panic.py
msgid "If you get this error message again, please try a different number.<br>"
msgstr ""

#: sabnzbd/panic.py
msgid ""
"\n"
"    SABnzbd needs a valid host address for its internal web server.<br>\n"
"    You have specified an invalid address.<br>\n"
"    Safe values are <b>localhost</b> and <b>0.0.0.0</b><br>\n"
"    <br>\n"
"    Please restart SABnzbd with a proper host address."
msgstr ""

#: sabnzbd/panic.py
msgid ""
"\n"
"    SABnzbd detected saved data from an other SABnzbd version<br>\n"
"    but cannot re-use the data of the other program.<br><br>\n"
"    You may want to finish your queue first with the other program.<br><br>\n"
"    After that, start this program with the \"--clean\" option.<br>\n"
"    This will erase the current queue and history!<br>\n"
"    SABnzbd read the file \"%s\"."
msgstr ""

#: sabnzbd/panic.py
msgid ""
"\n"
"    SABnzbd cannot find its web interface files in %s.<br>\n"
"    Please install the program again.<br>\n"
"    <br>\n"
msgstr ""

#: sabnzbd/panic.py
msgid "SABnzbd detected a fatal error:"
msgstr ""

#: sabnzbd/panic.py
msgid ""
"\n"
"    SABnzbd detected that the file sqlite3.dll is missing.<br><br>\n"
"    Some poorly designed virus-scanners remove this file.<br>\n"
"    Please check your virus-scanner, try to re-install SABnzbd and complain to your virus-scanner vendor.<br>\n"
"    <br>\n"
msgstr ""

#: sabnzbd/panic.py
msgid "Press Startkey+R and type the line (example):"
msgstr ""

#: sabnzbd/panic.py
msgid "Open a Terminal window and type the line (example):"
msgstr ""

#: sabnzbd/panic.py
msgid "Program did not start!"
msgstr ""

#: sabnzbd/panic.py
msgid "Unable to bind to port %s on %s. Some other software uses the port or SABnzbd is already running."
msgstr ""

#: sabnzbd/panic.py # sabnzbd/panic.py
msgid "Fatal error"
msgstr ""

#: sabnzbd/panic.py [Warning message]
msgid "Cannot launch the browser, probably not found"
msgstr ""

#: sabnzbd/panic.py
msgid "Access denied"
msgstr ""

#: sabnzbd/panic.py
msgid "Error %s: You need to provide a valid username and password."
msgstr ""

#: sabnzbd/postproc.py [Warning message]
msgid "Completed Download Folder %s is on FAT file system, limiting maximum file size to 4GB"
msgstr ""

#: sabnzbd/postproc.py
msgid "Download might fail, only %s of required %s available"
msgstr ""

#: sabnzbd/postproc.py
msgid "Download failed - Not on your server(s)"
msgstr ""

#: sabnzbd/postproc.py
msgid "No post-processing because of failed verification"
msgstr ""

#: sabnzbd/postproc.py
msgid "Moving"
msgstr ""

#: sabnzbd/postproc.py
msgid "Sent %s to queue"
msgstr ""

#: sabnzbd/postproc.py [Error message]
msgid "Error renaming \"%s\" to \"%s\""
msgstr ""

#: sabnzbd/postproc.py
msgid "Failed to move files"
msgstr ""

#: sabnzbd/postproc.py
msgid "Running script"
msgstr ""

#: sabnzbd/postproc.py
msgid "Running user script %s"
msgstr ""

#: sabnzbd/postproc.py
msgid "Ran %s"
msgstr ""

#: sabnzbd/postproc.py
msgid "Script exit code is %s"
msgstr ""

#: sabnzbd/postproc.py # sabnzbd/skintext.py
msgid "More"
msgstr ""

#: sabnzbd/postproc.py [Error message]
msgid "Post Processing Failed for %s (%s)"
msgstr ""

#: sabnzbd/postproc.py
msgid "see logfile"
msgstr ""

#: sabnzbd/postproc.py # sabnzbd/postproc.py
msgid "Download Failed"
msgstr ""

#: sabnzbd/postproc.py [Error message]
msgid "Cleanup of %s failed."
msgstr ""

#: sabnzbd/postproc.py [Error message]
msgid "Error removing workdir (%s)"
msgstr ""

#: sabnzbd/postproc.py
msgid "Download Completed"
msgstr ""

#: sabnzbd/postproc.py [Error message]
msgid "Cannot create final folder %s"
msgstr ""

#: sabnzbd/postproc.py
msgid "Post-processing"
msgstr ""

#: sabnzbd/postproc.py
msgid "[%s] No par2 sets"
msgstr ""

#: sabnzbd/postproc.py # sabnzbd/postproc.py
msgid "Trying SFV verification"
msgstr ""

#: sabnzbd/postproc.py
msgid "Some files failed to verify against \"%s\""
msgstr ""

#: sabnzbd/postproc.py
msgid "Verified successfully using SFV files"
msgstr ""

#: sabnzbd/postproc.py # sabnzbd/postproc.py
msgid "Trying RAR-based verification"
msgstr ""

#: sabnzbd/postproc.py # sabnzbd/postproc.py
msgid "[%s] RAR-based verification failed: %s"
msgstr ""

#: sabnzbd/postproc.py # sabnzbd/skintext.py # sabnzbd/skintext.py
msgid "Passworded"
msgstr ""

#: sabnzbd/postproc.py
msgid "RAR files verified successfully"
msgstr ""

#: sabnzbd/postproc.py
msgid "RAR files failed to verify"
msgstr ""

#: sabnzbd/postproc.py [Error message] # sabnzbd/postproc.py [Error message]
msgid "Removing %s failed"
msgstr ""

#: sabnzbd/powersup.py [Error message]
msgid "Failed to hibernate system"
msgstr ""

#: sabnzbd/powersup.py [Error message] # sabnzbd/powersup.py [Error message]
msgid "Failed to standby system"
msgstr ""

#: sabnzbd/powersup.py [Error message]
msgid "Error while shutting down system"
msgstr ""

#: sabnzbd/rating.py [Warning message]
msgid "Indexer id (%s) not found for ratings file"
msgstr ""

#: sabnzbd/rating.py # sabnzbd/skintext.py [Address of Growl server]
msgid "Server address"
msgstr ""

#: sabnzbd/rating.py # sabnzbd/skintext.py # sabnzbd/skintext.py
msgid "API Key"
msgstr ""

#: sabnzbd/rating.py # sabnzbd/skintext.py
msgid "This key provides identity to indexer. Check your profile on the indexer's website."
msgstr ""

#: sabnzbd/rss.py [Error message] # sabnzbd/rss.py
msgid "Incorrect RSS feed description \"%s\""
msgstr ""

#: sabnzbd/rss.py # sabnzbd/rss.py
msgid "Failed to retrieve RSS from %s: %s"
msgstr ""

#: sabnzbd/rss.py
msgid "Do not have valid authentication for feed %s"
msgstr ""

#: sabnzbd/rss.py
msgid "Server side error (server code %s); could not get %s on %s"
msgstr ""

#: sabnzbd/rss.py # sabnzbd/urlgrabber.py
msgid "Server %s uses an untrusted HTTPS certificate"
msgstr ""

#: sabnzbd/rss.py
msgid "RSS Feed %s was empty"
msgstr ""

#: sabnzbd/rss.py # sabnzbd/rss.py
msgid "Incompatible feed"
msgstr ""

#: sabnzbd/rss.py [Warning message]
msgid "Empty RSS entry found (%s)"
msgstr ""

#: sabnzbd/sabtray.py # sabnzbd/sabtraylinux.py
msgid "Show interface"
msgstr ""

#: sabnzbd/sabtray.py # sabnzbd/sabtraylinux.py
msgid "Open complete folder"
msgstr ""

#: sabnzbd/sabtray.py # sabnzbd/sabtraylinux.py
#: sabnzbd/sabtraylinux.py # sabnzbd/skintext.py [#: Config->Scheduler] # sabnzbd/skintext.py [Shutdown SABnzbd]
#: sabnzbd/skintext.py [Config->Scheduling]
msgid "Shutdown"
msgstr ""

#: sabnzbd/sabtray.py # sabnzbd/sabtraylinux.py # sabnzbd/skintext.py
msgid "Remaining"
msgstr ""

#: sabnzbd/sabtraylinux.py # sabnzbd/skintext.py # sabnzbd/skintext.py
msgid "Add NZB"
msgstr ""

#: sabnzbd/scheduler.py [Warning message]
msgid "Bad schedule %s at %s:%s"
msgstr ""

#: sabnzbd/scheduler.py [Warning message]
msgid "Unknown action: %s"
msgstr ""

#: sabnzbd/scheduler.py [Warning message] # sabnzbd/scheduler.py [Warning message]
msgid "Schedule for non-existing server %s"
msgstr ""

#: sabnzbd/skintext.py [Queue status "download"] # sabnzbd/skintext.py [Post processing pick list] # sabnzbd/skintext.py [Config->RSS button "download item"]
msgid "Download"
msgstr ""

#: sabnzbd/skintext.py [PP phase "filejoin"]
msgid "Join files"
msgstr ""

#: sabnzbd/skintext.py [PP Source of the NZB (path or URL)] # sabnzbd/skintext.py [Where to find the SABnzbd sourcecode]
msgid "Source"
msgstr ""

#: sabnzbd/skintext.py [PP Distribution over servers] # sabnzbd/skintext.py [Main menu item]
msgid "Servers"
msgstr ""

#: sabnzbd/skintext.py [PP Failure message]
msgid "Failure"
msgstr ""

#: sabnzbd/skintext.py [PP status] # sabnzbd/skintext.py
msgid "Failed"
msgstr ""

#: sabnzbd/skintext.py [Queue and PP status]
msgid "Waiting"
msgstr ""

#: sabnzbd/skintext.py [PP status]
msgid "Repairing..."
msgstr ""

#: sabnzbd/skintext.py [PP status]
msgid "Extracting..."
msgstr ""

#: sabnzbd/skintext.py [PP status]
msgid "Moving..."
msgstr ""

#: sabnzbd/skintext.py [PP status]
msgid "Running script..."
msgstr ""

#: sabnzbd/skintext.py [PP status]
msgid "Fetching extra blocks..."
msgstr ""

#: sabnzbd/skintext.py [PP status]
msgid "Quick Check..."
msgstr ""

#: sabnzbd/skintext.py [PP status]
msgid "Verifying..."
msgstr ""

#: sabnzbd/skintext.py [Pseudo-PP status, in reality used for Queue-status] # sabnzbd/skintext.py
msgid "Downloading"
msgstr ""

#: sabnzbd/skintext.py # sabnzbd/skintext.py
msgid "Propagation delay"
msgstr ""

#: sabnzbd/skintext.py [#: Config->Scheduler] # sabnzbd/skintext.py [Config->Scheduling]
msgid "Frequency"
msgstr ""

#: sabnzbd/skintext.py [#: Config->Scheduler] # sabnzbd/skintext.py [Config->Scheduling] # sabnzbd/skintext.py [Job details page, section header]
msgid "Action"
msgstr ""

#: sabnzbd/skintext.py [#: Config->Scheduler] # sabnzbd/skintext.py [Config->Scheduling]
msgid "Arguments"
msgstr ""

#: sabnzbd/skintext.py [#: Config->Scheduler]
msgid "Task"
msgstr ""

#: sabnzbd/skintext.py [#: Config->Scheduler]
msgid "disable server"
msgstr ""

#: sabnzbd/skintext.py [#: Config->Scheduler]
msgid "enable server"
msgstr ""

#: sabnzbd/skintext.py [#: Config->Scheduler]
msgid "Speedlimit"
msgstr ""

#: sabnzbd/skintext.py [#: Config->Scheduler]
msgid "Pause All"
msgstr ""

#: sabnzbd/skintext.py [#: Config->Scheduler]
msgid "Pause post-processing"
msgstr ""

#: sabnzbd/skintext.py [#: Config->Scheduler]
msgid "Resume post-processing"
msgstr ""

#: sabnzbd/skintext.py [#: Config->Scheduler]
msgid "Read RSS feeds"
msgstr ""

#: sabnzbd/skintext.py [Config->Scheduler]
msgid "Remove failed jobs"
msgstr ""

#: sabnzbd/skintext.py [Config->Scheduler]
msgid "Remove completed jobs"
msgstr ""

#: sabnzbd/skintext.py [Config->Scheduler]
msgid "Pause low prioirty jobs"
msgstr ""

#: sabnzbd/skintext.py [Config->Scheduler]
msgid "Pause normal prioirty jobs"
msgstr ""

#: sabnzbd/skintext.py [Config->Scheduler]
msgid "Pause high prioirty jobs"
msgstr ""

#: sabnzbd/skintext.py [Config->Scheduler]
msgid "Resume low prioirty jobs"
msgstr ""

#: sabnzbd/skintext.py [Config->Scheduler]
msgid "Resume normal prioirty jobs"
msgstr ""

#: sabnzbd/skintext.py [Config->Scheduler]
msgid "Resume high prioirty jobs"
msgstr ""

#: sabnzbd/skintext.py [Config->Scheduler]
msgid "Enable quota management"
msgstr ""

#: sabnzbd/skintext.py [Config->Scheduler]
msgid "Disable quota management"
msgstr ""

#: sabnzbd/skintext.py [Config->Scheduler]
msgid "Pause jobs with category"
msgstr ""

#: sabnzbd/skintext.py [Config->Scheduler]
msgid "Resume jobs with category"
msgstr ""

#: sabnzbd/skintext.py [Prowl priority] # sabnzbd/skintext.py [Prowl priority] # sabnzbd/skintext.py [Three way switch for duplicates]
msgid "Off"
msgstr ""

#: sabnzbd/skintext.py [Prowl priority]
msgid "Very Low"
msgstr ""

#: sabnzbd/skintext.py [Prowl priority]
msgid "Moderate"
msgstr ""

#: sabnzbd/skintext.py [Prowl priority] # sabnzbd/skintext.py [Priority pick list]
msgid "Normal"
msgstr ""

#: sabnzbd/skintext.py [Prowl priority] # sabnzbd/skintext.py [Prowl priority] # sabnzbd/skintext.py [Priority pick list]
msgid "High"
msgstr ""

#: sabnzbd/skintext.py [Prowl priority]
msgid "Emergency"
msgstr ""

#: sabnzbd/skintext.py [Prowl priority] # sabnzbd/skintext.py [Priority pick list]
msgid "Low"
msgstr ""

#: sabnzbd/skintext.py [Megabytes]
msgid "MB"
msgstr ""

#: sabnzbd/skintext.py [Gigabytes]
msgid "GB"
msgstr ""

#: sabnzbd/skintext.py [One hour]
msgid "hour"
msgstr ""

#: sabnzbd/skintext.py [Multiple hours]
msgid "hours"
msgstr ""

#: sabnzbd/skintext.py [One minute]
msgid "min"
msgstr ""

#: sabnzbd/skintext.py [Multiple minutes]
msgid "mins"
msgstr ""

#: sabnzbd/skintext.py [One second]
msgid "sec"
msgstr ""

#: sabnzbd/skintext.py [Multiple seconds]
msgid "seconds"
msgstr ""

#: sabnzbd/skintext.py
msgid "day"
msgstr ""

#: sabnzbd/skintext.py
msgid "days"
msgstr ""

#: sabnzbd/skintext.py
msgid "week"
msgstr ""

#: sabnzbd/skintext.py
msgid "Month"
msgstr ""

#: sabnzbd/skintext.py
msgid "Year"
msgstr ""

#: sabnzbd/skintext.py
msgid "January"
msgstr ""

#: sabnzbd/skintext.py
msgid "February"
msgstr ""

#: sabnzbd/skintext.py
msgid "March"
msgstr ""

#: sabnzbd/skintext.py
msgid "April"
msgstr ""

#: sabnzbd/skintext.py
msgid "May"
msgstr ""

#: sabnzbd/skintext.py
msgid "June"
msgstr ""

#: sabnzbd/skintext.py
msgid "July"
msgstr ""

#: sabnzbd/skintext.py
msgid "August"
msgstr ""

#: sabnzbd/skintext.py
msgid "September"
msgstr ""

#: sabnzbd/skintext.py
msgid "October"
msgstr ""

#: sabnzbd/skintext.py
msgid "November"
msgstr ""

#: sabnzbd/skintext.py
msgid "December"
msgstr ""

#: sabnzbd/skintext.py
msgid "Day of month"
msgstr ""

#: sabnzbd/skintext.py
msgid "This week"
msgstr ""

#: sabnzbd/skintext.py # sabnzbd/skintext.py
msgid "This month"
msgstr ""

#: sabnzbd/skintext.py # sabnzbd/skintext.py
msgid "Today"
msgstr ""

#: sabnzbd/skintext.py # sabnzbd/skintext.py
msgid "Total"
msgstr ""

#: sabnzbd/skintext.py
msgid "on"
msgstr ""

#: sabnzbd/skintext.py [Config: startup parameters of SABnzbd] # sabnzbd/skintext.py [Notification Script settings]
msgid "Parameters"
msgstr ""

#: sabnzbd/skintext.py
msgid "Python Version"
msgstr ""

#: sabnzbd/skintext.py [Home page of the SABnzbd project]
msgid "Home page"
msgstr ""

#: sabnzbd/skintext.py [Used in "IRC or IRC-Webaccess"]
msgid "or"
msgstr ""

#: sabnzbd/skintext.py # sabnzbd/skintext.py [Server hostname or IP]
msgid "Host"
msgstr ""

#: sabnzbd/skintext.py
msgid "Comment"
msgstr ""

#: sabnzbd/skintext.py
msgid "Send"
msgstr ""

#: sabnzbd/skintext.py
msgid "Cancel"
msgstr ""

#: sabnzbd/skintext.py
msgid "Other"
msgstr ""

#: sabnzbd/skintext.py
msgid "Report"
msgstr ""

#: sabnzbd/skintext.py
msgid "Video"
msgstr ""

#: sabnzbd/skintext.py
msgid "Audio"
msgstr ""

#: sabnzbd/skintext.py
msgid "Not used"
msgstr ""

#: sabnzbd/skintext.py
msgid "or less"
msgstr ""

#: sabnzbd/skintext.py
msgid "Log in"
msgstr ""

#: sabnzbd/skintext.py
msgid "Log out"
msgstr ""

#: sabnzbd/skintext.py
msgid "Remember me"
msgstr ""

#: sabnzbd/skintext.py [SABnzbd's theme line]
msgid "The automatic usenet download tool"
msgstr ""

#: sabnzbd/skintext.py ["Save" button]
msgid "Save"
msgstr ""

#: sabnzbd/skintext.py [Used in confirmation popups] # sabnzbd/skintext.py # sabnzbd/skintext.py
#: sabnzbd/skintext.py # sabnzbd/skintext.py
msgid "Are you sure?"
msgstr ""

#: sabnzbd/skintext.py [Used in confirmation popups]
msgid "Delete all downloaded files?"
msgstr ""

#: sabnzbd/skintext.py [Main menu item]
msgid "Home"
msgstr ""

#: sabnzbd/skintext.py [Main menu item]
msgid "Config"
msgstr ""

#: sabnzbd/skintext.py [Main menu item] # sabnzbd/skintext.py [History table header]
msgid "Status"
msgstr ""

#: sabnzbd/skintext.py [Main menu item]
msgid "Help"
msgstr ""

#: sabnzbd/skintext.py [Main menu item]
msgid "Forum"
msgstr ""

#: sabnzbd/skintext.py [Main menu item]
msgid "IRC"
msgstr ""

#: sabnzbd/skintext.py [Main menu item]
msgid "Issues"
msgstr ""

#: sabnzbd/skintext.py [Main menu item]
msgid "Support the project, Donate!"
msgstr ""

#: sabnzbd/skintext.py [Main menu item]
msgid "General"
msgstr ""

#: sabnzbd/skintext.py [Main menu item]
msgid "Folders"
msgstr ""

#: sabnzbd/skintext.py [Main menu item] # sabnzbd/skintext.py
msgid "Switches"
msgstr ""

#: sabnzbd/skintext.py [Main menu item]
msgid "Scheduling"
msgstr ""

#: sabnzbd/skintext.py [Main menu item]
msgid "RSS"
msgstr ""

#: sabnzbd/skintext.py [Main menu item]
msgid "Notifications"
msgstr ""

#: sabnzbd/skintext.py [Main menu item]
msgid "Email"
msgstr ""

#: sabnzbd/skintext.py [Main menu item] # sabnzbd/skintext.py
msgid "Categories"
msgstr ""

#: sabnzbd/skintext.py [Main menu item]
msgid "Sorting"
msgstr ""

#: sabnzbd/skintext.py [Main menu item]
msgid "Special"
msgstr ""

#: sabnzbd/skintext.py [Main menu item] # sabnzbd/skintext.py
msgid "Search"
msgstr ""

#: sabnzbd/skintext.py
msgid "Download Dir"
msgstr ""

#: sabnzbd/skintext.py
msgid "PAUSED"
msgstr ""

#: sabnzbd/skintext.py
msgid "Cached %s articles (%s)"
msgstr ""

#: sabnzbd/skintext.py
msgid "Sysload"
msgstr ""

#: sabnzbd/skintext.py
msgid "New release %s available at"
msgstr ""

#: sabnzbd/skintext.py
msgid "Are you sure you want to shutdown SABnzbd?"
msgstr ""

#: sabnzbd/skintext.py [Add NZB to queue (button)] # sabnzbd/skintext.py [Add NZB to queue (header)]
msgid "Add"
msgstr ""

#: sabnzbd/skintext.py [Add NZB file to queue (header]
msgid "Add File"
msgstr ""

#: sabnzbd/skintext.py [Job category]
msgid "Category"
msgstr ""

#: sabnzbd/skintext.py # sabnzbd/skintext.py [Queue page table column header]
msgid "Processing"
msgstr ""

#: sabnzbd/skintext.py # sabnzbd/skintext.py [Server priority]
msgid "Priority"
msgstr ""

#: sabnzbd/skintext.py [Post processing pick list]
msgid "+Repair"
msgstr ""

#: sabnzbd/skintext.py [Post processing pick list]
msgid "+Unpack"
msgstr ""

#: sabnzbd/skintext.py [Post processing pick list]
msgid "+Delete"
msgstr ""

#: sabnzbd/skintext.py [Post processing pick list: abbreviation for "+Repair"]
msgid "R"
msgstr ""

#: sabnzbd/skintext.py [Post processing pick list: abbreviation for "+Unpack"]
msgid "U"
msgstr ""

#: sabnzbd/skintext.py [Post processing pick list: abbreviation for "+Delete"]
msgid "D"
msgstr ""

#: sabnzbd/skintext.py [Priority pick list]
msgid "Force"
msgstr ""

#: sabnzbd/skintext.py [Priority pick list]
msgid "Stop"
msgstr ""

#: sabnzbd/skintext.py [Add NZB Dialog]
msgid "Enter URL"
msgstr ""

#: sabnzbd/skintext.py [Queue page selection menu] # sabnzbd/skintext.py
msgid "On queue finish"
msgstr ""

#: sabnzbd/skintext.py [Queue page end-of-queue action]
msgid "Shutdown PC"
msgstr ""

#: sabnzbd/skintext.py [Queue page end-of-queue action]
msgid "Standby PC"
msgstr ""

#: sabnzbd/skintext.py [Queue page end-of-queue action]
msgid "Hibernate PC"
msgstr ""

#: sabnzbd/skintext.py [Queue page end-of-queue action]
msgid "Shutdown SABnzbd"
msgstr ""

#: sabnzbd/skintext.py [Queue page selection menu or entry box]
msgid "Speed Limit"
msgstr ""

#: sabnzbd/skintext.py [Queue page button or entry box]
msgid "Pause for"
msgstr ""

#: sabnzbd/skintext.py [Queue page table column header] # sabnzbd/skintext.py [Config->RSS table column header]
msgid "Order"
msgstr ""

#: sabnzbd/skintext.py [Queue page table column header] # sabnzbd/skintext.py [Job details page]
msgid "Name"
msgstr ""

#: sabnzbd/skintext.py [Queue page table column header, "estimated time of arrival"]
msgid "ETA"
msgstr ""

#: sabnzbd/skintext.py [Queue page table column header, "age of the NZB"]
msgid "AGE"
msgstr ""

#: sabnzbd/skintext.py [Queue page table, "Delete" button]
msgid "Del"
msgstr ""

#: sabnzbd/skintext.py [Queue page button] # sabnzbd/skintext.py
msgid "Retry"
msgstr ""

#: sabnzbd/skintext.py [Queue end-of-queue selection box]
msgid "Actions"
msgstr ""

#: sabnzbd/skintext.py [Queue page table, script selection menu]
msgid "Scripts"
msgstr ""

#: sabnzbd/skintext.py [Confirmation popup]
msgid "Delete all items from the queue?"
msgstr ""

#: sabnzbd/skintext.py [Queue page button]
msgid "Purge NZBs"
msgstr ""

#: sabnzbd/skintext.py [Queue page button]
msgid "Purge NZBs & Delete Files"
msgstr ""

#: sabnzbd/skintext.py [Retry all failed jobs dialog box]
msgid "Retry all failed jobs"
msgstr ""

#: sabnzbd/skintext.py [Queue page button]
msgid "Remove NZB"
msgstr ""

#: sabnzbd/skintext.py [Queue page button] # sabnzbd/skintext.py
msgid "Remove NZB & Delete Files"
msgstr ""

#: sabnzbd/skintext.py [Queue page, as in "4G *of* 10G"]
msgid "of"
msgstr ""

#: sabnzbd/skintext.py [Caption for missing articles in Queue]
msgid "Missing articles"
msgstr ""

#: sabnzbd/skintext.py [Remaining quota (displayed in Queue)]
msgid "Quota left"
msgstr ""

#: sabnzbd/skintext.py [Manual reset of quota]
msgid "manual"
msgstr ""

#: sabnzbd/skintext.py
msgid "Reset Quota now"
msgstr ""

#: sabnzbd/skintext.py [Confirmation popup]
msgid "Delete all completed items from History?"
msgstr ""

#: sabnzbd/skintext.py [Button/link hiding History job details]
msgid "Hide details"
msgstr ""

#: sabnzbd/skintext.py [Button/link showing History job details]
msgid "Show details"
msgstr ""

#: sabnzbd/skintext.py [Button or link showing only failed History jobs. DON'T MAKE THIS VERY LONG!]
msgid "Show Failed"
msgstr ""

#: sabnzbd/skintext.py [Button or link showing all History jobs]
msgid "Show All"
msgstr ""

#: sabnzbd/skintext.py [History table header] # sabnzbd/skintext.py [Size of the download quota] # sabnzbd/skintext.py
msgid "Size"
msgstr ""

#: sabnzbd/skintext.py [Button to delete all failed jobs in History]
msgid "Purge Failed NZBs"
msgstr ""

#: sabnzbd/skintext.py [Button to delete all failed jobs in History, including files]
msgid "Purge Failed NZBs & Delete Files"
msgstr ""

#: sabnzbd/skintext.py [Button to delete all completed jobs in History]
msgid "Purge Completed NZBs"
msgstr ""

#: sabnzbd/skintext.py [Button to delete jobs on current page in History]
msgid "Purge NZBs on the current page"
msgstr ""

#: sabnzbd/skintext.py [Button to add NZB to failed job in History]
msgid "Optional Supplemental NZB"
msgstr ""

#: sabnzbd/skintext.py [Path as displayed in History details] # sabnzbd/skintext.py
msgid "Path"
msgstr ""

#: sabnzbd/skintext.py [Retry all failed jobs in History]
msgid "Retry all failed"
msgstr ""

#: sabnzbd/skintext.py [Retry all button for Retry All Failed Jobs]
msgid "Retry All"
msgstr ""

#: sabnzbd/skintext.py
msgid "Virus/spam"
msgstr ""

#: sabnzbd/skintext.py
msgid "Out of retention"
msgstr ""

#: sabnzbd/skintext.py
msgid "Other problem"
msgstr ""

#: sabnzbd/skintext.py [Status page button]
msgid "Force Disconnect"
msgstr ""

#: sabnzbd/skintext.py
msgid "This will send a test email to your account."
msgstr ""

#: sabnzbd/skintext.py [Status page button]
msgid "Show Logging"
msgstr ""

#: sabnzbd/skintext.py [Status page button]
msgid "Test Email"
msgstr ""

#: sabnzbd/skintext.py [Status page selection menu]
msgid "Logging"
msgstr ""

#: sabnzbd/skintext.py [Status page table header]
msgid "Errors/Warning"
msgstr ""

#: sabnzbd/skintext.py [Status page logging selection value]
msgid "+ Info"
msgstr ""

#: sabnzbd/skintext.py [Status page logging selection value]
msgid "+ Debug"
msgstr ""

#: sabnzbd/skintext.py [Status page tab header] # sabnzbd/skintext.py [Server: amount of connections]
msgid "Connections"
msgstr ""

#: sabnzbd/skintext.py [Status page, table header]
msgid "Latest Warnings"
msgstr ""

#: sabnzbd/skintext.py [Status page button]
msgid "clear"
msgstr ""

#: sabnzbd/skintext.py [Status page button] # sabnzbd/skintext.py
msgid "Unblock"
msgstr ""

#: sabnzbd/skintext.py [Status page, article identifier]
msgid "Article identifier"
msgstr ""

#: sabnzbd/skintext.py [Status page, par-set that article belongs to]
msgid "File set"
msgstr ""

#: sabnzbd/skintext.py [Status page, table column header, when error occured]
msgid "When"
msgstr ""

#: sabnzbd/skintext.py [Status page, table column header, type of message] # sabnzbd/skintext.py [Config->RSS table column header]
msgid "Type"
msgstr ""

#: sabnzbd/skintext.py [Status page, indicator that server is enabled]
msgid "Enabled"
msgstr ""

#: sabnzbd/skintext.py
msgid "Dashboard"
msgstr ""

#: sabnzbd/skintext.py
msgid "Connection failed!"
msgstr ""

#: sabnzbd/skintext.py
msgid "Local IPv4 address"
msgstr ""

#: sabnzbd/skintext.py
msgid "Public IPv4 address"
msgstr ""

#: sabnzbd/skintext.py
msgid "IPv6 address"
msgstr ""

#: sabnzbd/skintext.py
msgid "Nameserver / DNS Lookup"
msgstr ""

#: sabnzbd/skintext.py
msgid "CPU Model"
msgstr ""

#: sabnzbd/skintext.py [Do not translate Pystone]
msgid "System Performance (Pystone)"
msgstr ""

#: sabnzbd/skintext.py
msgid "Download folder speed"
msgstr ""

#: sabnzbd/skintext.py
msgid "Complete folder speed"
msgstr ""

#: sabnzbd/skintext.py
msgid "Writing speed"
msgstr ""

#: sabnzbd/skintext.py
msgid "Could not write. Check that the directory is writable."
msgstr ""

#: sabnzbd/skintext.py
msgid "Click on Repeat test button below to determine"
msgstr ""

#: sabnzbd/skintext.py
msgid "Repeat test"
msgstr ""

#: sabnzbd/skintext.py
msgid "Config File"
msgstr ""

#: sabnzbd/skintext.py [Main config page, how much cache is in use]
msgid "Used cache"
msgstr ""

#: sabnzbd/skintext.py
msgid "This will restart SABnzbd.<br />Use it when you think the program has a stability problem.<br />Downloading will be paused before the restart and resume afterwards."
msgstr ""

#: sabnzbd/skintext.py
msgid "<br />If authentication is enabled, you will need to login again."
msgstr ""

#: sabnzbd/skintext.py
msgid "Advanced"
msgstr ""

#: sabnzbd/skintext.py
msgid "There are orphaned jobs in the download folder.<br />You can choose to delete them (including files) or send them back to the queue."
msgstr ""

#: sabnzbd/skintext.py
msgid "The \"Repair\" button will restart SABnzbd and do a complete<br />reconstruction of the queue content, preserving already downloaded files.<br />This will modify the queue order."
msgstr ""

#: sabnzbd/skintext.py # sabnzbd/skintext.py
msgid "Changes have not been saved, and will be lost."
msgstr ""

#: sabnzbd/skintext.py
msgid "When your IP address changes or SABnzbd is restarted the session will expire."
msgstr ""

#: sabnzbd/skintext.py
msgid "Enable Unzip"
msgstr ""

#: sabnzbd/skintext.py
msgid "Enable 7zip"
msgstr ""

#: sabnzbd/skintext.py
msgid "Multicore Par2"
msgstr ""

#: sabnzbd/skintext.py
msgid "Secure (SSL) connections from SABnzbd to newsservers and HTTPS websites will be encrypted, however, validating a server's identity using its certificates is not possible. Python 2.7.9 or above, OpenSSL 1.0.2 or above and up-to-date local CA certificates are required."
msgstr ""

#: sabnzbd/skintext.py
msgid "Speed up repairs by installing multicore Par2, it is available for many platforms."
msgstr ""

#: sabnzbd/skintext.py
msgid "Version"
msgstr ""

#: sabnzbd/skintext.py
msgid "Uptime"
msgstr ""

#: sabnzbd/skintext.py [Indicates that server is Backup server in Status page]
msgid "Backup"
msgstr ""

#: sabnzbd/skintext.py # sabnzbd/skintext.py # sabnzbd/skintext.py
#: sabnzbd/skintext.py # sabnzbd/skintext.py [Notification Script settings]
msgid "Read the Wiki Help on this!"
msgstr ""

#: sabnzbd/skintext.py
msgid "Restarting SABnzbd..."
msgstr ""

#: sabnzbd/skintext.py
msgid "Changes will require a SABnzbd restart!"
msgstr ""

#: sabnzbd/skintext.py
msgid "SABnzbd Web Server"
msgstr ""

#: sabnzbd/skintext.py
msgid "SABnzbd Host"
msgstr ""

#: sabnzbd/skintext.py
msgid "Host SABnzbd should listen on."
msgstr ""

#: sabnzbd/skintext.py
msgid "SABnzbd Port"
msgstr ""

#: sabnzbd/skintext.py
msgid "Port SABnzbd should listen on."
msgstr ""

#: sabnzbd/skintext.py # sabnzbd/skintext.py
msgid "Web Interface"
msgstr ""

#: sabnzbd/skintext.py
msgid "Choose a skin."
msgstr ""

#: sabnzbd/skintext.py
msgid "SABnzbd Username"
msgstr ""

#: sabnzbd/skintext.py
msgid "Optional authentication username."
msgstr ""

#: sabnzbd/skintext.py
msgid "SABnzbd Password"
msgstr ""

#: sabnzbd/skintext.py
msgid "Optional authentication password."
msgstr ""

#: sabnzbd/skintext.py
msgid "If the SABnzbd Host or Port is exposed to the internet, your current settings allow full external access to the SABnzbd interface."
msgstr ""

#: sabnzbd/skintext.py
msgid "Security"
msgstr ""

#: sabnzbd/skintext.py
msgid "Enable HTTPS"
msgstr ""

#: sabnzbd/skintext.py
msgid "not installed"
msgstr ""

#: sabnzbd/skintext.py
msgid "Enable accessing the interface from a HTTPS address."
msgstr ""

#: sabnzbd/skintext.py
msgid "HTTPS Port"
msgstr ""

#: sabnzbd/skintext.py
msgid "If empty, the standard port will only listen to HTTPS."
msgstr ""

#: sabnzbd/skintext.py
msgid "HTTPS Certificate"
msgstr ""

#: sabnzbd/skintext.py
msgid "File name or path to HTTPS Certificate."
msgstr ""

#: sabnzbd/skintext.py
msgid "Generate new self-signed certificate and key. Requires SABnzbd restart!"
msgstr ""

#: sabnzbd/skintext.py
msgid "HTTPS Key"
msgstr ""

#: sabnzbd/skintext.py
msgid "File name or path to HTTPS Key."
msgstr ""

#: sabnzbd/skintext.py
msgid "HTTPS Chain Certifcates"
msgstr ""

#: sabnzbd/skintext.py
msgid "File name or path to HTTPS Chain."
msgstr ""

#: sabnzbd/skintext.py
msgid "Tuning"
msgstr ""

#: sabnzbd/skintext.py
msgid "RSS Checking Interval"
msgstr ""

#: sabnzbd/skintext.py
msgid "Checking interval (in minutes, at least 15). Not active when you use the Scheduler!"
msgstr ""

#: sabnzbd/skintext.py
msgid "Maximum line speed"
msgstr ""

#: sabnzbd/skintext.py
msgid "Percentage of line speed"
msgstr ""

#: sabnzbd/skintext.py
msgid "Which percentage of the linespeed should SABnzbd use, e.g. 50"
msgstr ""

#: sabnzbd/skintext.py
msgid "Article Cache Limit"
msgstr ""

#: sabnzbd/skintext.py
msgid "Cache articles in memory to reduce disk access.<br /><i>In bytes, optionally follow with K,M,G. For example: \"64M\" or \"128M\"</i>"
msgstr ""

#: sabnzbd/skintext.py
msgid "Cleanup List"
msgstr ""

#: sabnzbd/skintext.py
msgid "List of file extensions that should be deleted after download.<br />For example: <b>nfo</b> or <b>nfo, sfv</b>"
msgstr ""

#: sabnzbd/skintext.py
msgid "History Retention"
msgstr ""

#: sabnzbd/skintext.py
msgid "Automatically delete completed jobs from History. Beware that Duplicate Detection and some external tools rely on History information."
msgstr ""

#: sabnzbd/skintext.py
msgid "Keep all jobs"
msgstr ""

#: sabnzbd/skintext.py
msgid "Keep maximum number of completed jobs"
msgstr ""

#: sabnzbd/skintext.py
msgid "Keep completed jobs maximum number of days"
msgstr ""

#: sabnzbd/skintext.py
msgid "Do not keep any completed jobs"
msgstr ""

#: sabnzbd/skintext.py
msgid "Jobs"
msgstr ""

#: sabnzbd/skintext.py
msgid "Save Changes"
msgstr ""

#: sabnzbd/skintext.py
msgid "Restore Defaults"
msgstr ""

#: sabnzbd/skintext.py # sabnzbd/skintext.py
msgid "Reset"
msgstr ""

#: sabnzbd/skintext.py
msgid "Language"
msgstr ""

#: sabnzbd/skintext.py
msgid "Select a web interface language."
msgstr ""

#: sabnzbd/skintext.py
msgid "Help us translate SABnzbd in your language! <br/>Add untranslated texts or improved existing translations here:"
msgstr ""

#: sabnzbd/skintext.py
msgid "This key will give 3rd party programs full access to SABnzbd."
msgstr ""

#: sabnzbd/skintext.py
msgid "NZB Key"
msgstr ""

#: sabnzbd/skintext.py
msgid "This key will allow 3rd party programs to add NZBs to SABnzbd."
msgstr ""

#: sabnzbd/skintext.py
msgid "Generate New Key"
msgstr ""

#: sabnzbd/skintext.py [Explanation for QR code of APIKEY]
msgid "API Key QR Code"
msgstr ""

#: sabnzbd/skintext.py
msgid "List of local network ranges"
msgstr ""

#: sabnzbd/skintext.py
msgid "All local network addresses start with these prefixes (often \"192.168.1.\")"
msgstr ""

#: sabnzbd/skintext.py
msgid "External internet access"
msgstr ""

#: sabnzbd/skintext.py
msgid "You can set access rights for systems outside your local network. Requires List of local network ranges to be defined."
msgstr ""

#: sabnzbd/skintext.py
msgid "No access"
msgstr ""

#: sabnzbd/skintext.py
msgid "Add NZB files "
msgstr ""

#: sabnzbd/skintext.py
msgid "API (no Config)"
msgstr ""

#: sabnzbd/skintext.py
msgid "Full API"
msgstr ""

#: sabnzbd/skintext.py
msgid "Full Web interface"
msgstr ""

#: sabnzbd/skintext.py
msgid "Only external access requires login"
msgstr ""

#: sabnzbd/skintext.py
msgid "<em>NOTE:</em> Folders will be created automatically when Saving. You may use absolute paths to save outside of the default folders."
msgstr ""

#: sabnzbd/skintext.py
msgid "User Folders"
msgstr ""

#: sabnzbd/skintext.py # sabnzbd/skintext.py
msgid "Browse"
msgstr ""

#: sabnzbd/skintext.py
msgid "In"
msgstr ""

#: sabnzbd/skintext.py
msgid "Temporary Download Folder"
msgstr ""

#: sabnzbd/skintext.py
msgid "Location to store unprocessed downloads.<br /><i>Can only be changed when queue is empty.</i>"
msgstr ""

#: sabnzbd/skintext.py
msgid "Minimum Free Space for Temporary Download Folder"
msgstr ""

#: sabnzbd/skintext.py
msgid "Auto-pause when free space is beneath this value.<br /><i>In bytes, optionally follow with K,M,G,T. For example: \"800M\" or \"8G\"</i>"
msgstr ""

#: sabnzbd/skintext.py
msgid "Completed Download Folder"
msgstr ""

#: sabnzbd/skintext.py
msgid "Location to store finished, fully processed downloads.<br /><i>Can be overruled by user-defined categories.</i>"
msgstr ""

#: sabnzbd/skintext.py
msgid "Permissions for completed downloads"
msgstr ""

#: sabnzbd/skintext.py
msgid "Set permissions pattern for completed files/folders.<br /><i>In octal notation. For example: \"755\" or \"777\"</i>"
msgstr ""

#: sabnzbd/skintext.py
msgid "Watched Folder"
msgstr ""

#: sabnzbd/skintext.py
msgid "Folder to monitor for .nzb files.<br /><i>Also scans .zip .rar and .tar.gz archives for .nzb files.</i>"
msgstr ""

#: sabnzbd/skintext.py
msgid "Watched Folder Scan Speed"
msgstr ""

#: sabnzbd/skintext.py
msgid "Number of seconds between scans for .nzb files."
msgstr ""

#: sabnzbd/skintext.py
msgid "Scripts Folder"
msgstr ""

#: sabnzbd/skintext.py
msgid "Folder containing user scripts."
msgstr ""

#: sabnzbd/skintext.py
msgid "Email Templates Folder"
msgstr ""

#: sabnzbd/skintext.py
msgid "Folder containing user-defined email templates."
msgstr ""

#: sabnzbd/skintext.py
msgid "Password file"
msgstr ""

#: sabnzbd/skintext.py
msgid "File containing all passwords to be tried on encrypted RAR files."
msgstr ""

#: sabnzbd/skintext.py
msgid "System Folders"
msgstr ""

#: sabnzbd/skintext.py
msgid "Administrative Folder"
msgstr ""

#: sabnzbd/skintext.py
msgid "Location for queue admin and history database.<br /><i>Can only be changed when queue is empty.</i>"
msgstr ""

#: sabnzbd/skintext.py
msgid "<i>Data will <b>not</b> be moved. Requires SABnzbd restart!</i>"
msgstr ""

#: sabnzbd/skintext.py
msgid "Log Folder"
msgstr ""

#: sabnzbd/skintext.py
msgid "Location of log files for SABnzbd.<br /><i>Requires SABnzbd restart!</i>"
msgstr ""

#: sabnzbd/skintext.py
msgid ".nzb Backup Folder"
msgstr ""

#: sabnzbd/skintext.py
msgid "Location where .nzb files will be stored."
msgstr ""

#: sabnzbd/skintext.py
msgid "Default Base Folder"
msgstr ""

#: sabnzbd/skintext.py
msgid "Download all par2 files"
msgstr ""

#: sabnzbd/skintext.py
msgid "This prevents multiple repair runs by downloading all par2 files when needed."
msgstr ""

#: sabnzbd/skintext.py
msgid "Enable recursive unpacking"
msgstr ""

#: sabnzbd/skintext.py
msgid "Unpack archives (rar, zip, 7z) within archives."
msgstr ""

#: sabnzbd/skintext.py
msgid "Ignore any folders inside archives"
msgstr ""

#: sabnzbd/skintext.py
msgid "All files will go into a single folder."
msgstr ""

#: sabnzbd/skintext.py
msgid "Only Get Articles for Top of Queue"
msgstr ""

#: sabnzbd/skintext.py
msgid "Enable for less memory usage. Disable to prevent slow jobs from blocking the queue."
msgstr ""

#: sabnzbd/skintext.py
msgid "Post-Process Only Verified Jobs"
msgstr ""

#: sabnzbd/skintext.py
msgid "Only perform post-processing on jobs that passed all PAR2 checks."
msgstr ""

#: sabnzbd/skintext.py
msgid "Action when encrypted RAR is downloaded"
msgstr ""

#: sabnzbd/skintext.py
msgid "In case of \"Pause\", you'll need to set a password and resume the job."
msgstr ""

#: sabnzbd/skintext.py
msgid "Detect Duplicate Downloads"
msgstr ""

#: sabnzbd/skintext.py
msgid "Detect identical NZB files (based on items in your History or files in .nzb Backup Folder)"
msgstr ""

#: sabnzbd/skintext.py
msgid "Detect duplicate episodes in series"
msgstr ""

#: sabnzbd/skintext.py
msgid "Detect identical episodes in series (based on \"name/season/episode\" of items in your History)"
msgstr ""

#: sabnzbd/skintext.py
msgid "Allow proper releases"
msgstr ""

#: sabnzbd/skintext.py
msgid "Bypass series duplicate detection if PROPER, REAL or REPACK is detected in the download name"
msgstr ""

#: sabnzbd/skintext.py [Four way switch for duplicates]
msgid "Discard"
msgstr ""

#: sabnzbd/skintext.py [Four way switch for duplicates]
msgid "Fail job (move to History)"
msgstr ""

#: sabnzbd/skintext.py [Four way switch for duplicates]
msgid "Tag job"
msgstr ""

#: sabnzbd/skintext.py [Three way switch for encrypted posts]
msgid "Abort"
msgstr ""

#: sabnzbd/skintext.py
msgid "Action when unwanted extension detected"
msgstr ""

#: sabnzbd/skintext.py
msgid "Action when an unwanted extension is detected in RAR files"
msgstr ""

#: sabnzbd/skintext.py
msgid "Unwanted extensions"
msgstr ""

#: sabnzbd/skintext.py
msgid "List all unwanted extensions. For example: <b>exe</b> or <b>exe, com</b>"
msgstr ""

#: sabnzbd/skintext.py
msgid "Enable SFV-based checks"
msgstr ""

#: sabnzbd/skintext.py
msgid "Do an extra verification based on SFV files."
msgstr ""

#: sabnzbd/skintext.py
msgid "User script can flag job as failed"
msgstr ""

#: sabnzbd/skintext.py
msgid "When the user script returns a non-zero exit code, the job will be flagged as failed."
msgstr ""

#: sabnzbd/skintext.py
msgid "On failure, try alternative NZB"
msgstr ""

#: sabnzbd/skintext.py
msgid "Some servers provide an alternative NZB when a download fails."
msgstr ""

#: sabnzbd/skintext.py
msgid "Use tags from indexer"
msgstr ""

#: sabnzbd/skintext.py
msgid "When sorting, use tags from indexer for title, season, episode, etc. Otherwise all naming is derived from the NZB name."
msgstr ""

#: sabnzbd/skintext.py
msgid "Enable folder rename"
msgstr ""

#: sabnzbd/skintext.py
msgid "Use temporary names during post processing. Disable when your system doesn't handle that properly."
msgstr ""

#: sabnzbd/skintext.py
msgid "Pre-queue user script"
msgstr ""

#: sabnzbd/skintext.py
msgid "Used before an NZB enters the queue."
msgstr ""

#: sabnzbd/skintext.py
msgid "Extra PAR2 Parameters"
msgstr ""

#: sabnzbd/skintext.py
msgid "Nice Parameters"
msgstr ""

#: sabnzbd/skintext.py
msgid "IONice Parameters"
msgstr ""

#: sabnzbd/skintext.py
msgid "Disconnect on Empty Queue"
msgstr ""

#: sabnzbd/skintext.py
msgid "Disconnect from Usenet server(s) when queue is empty or paused."
msgstr ""

#: sabnzbd/skintext.py
msgid "Sort by Age"
msgstr ""

#: sabnzbd/skintext.py
msgid "Automatically sort items by (average) age."
msgstr ""

#: sabnzbd/skintext.py
msgid "Posts will be paused untill they are at least this age. Setting job priority to Force will skip the delay."
msgstr ""

#: sabnzbd/skintext.py
msgid "Check for New Release"
msgstr ""

#: sabnzbd/skintext.py
msgid "Weekly check for new SABnzbd release."
msgstr ""

#: sabnzbd/skintext.py [Pick list for weekly test for new releases]
msgid "Also test releases"
msgstr ""

#: sabnzbd/skintext.py
msgid "Replace Spaces in Foldername"
msgstr ""

#: sabnzbd/skintext.py
msgid "Replace spaces with underscores in folder names."
msgstr ""

#: sabnzbd/skintext.py
msgid "Replace dots in Foldername"
msgstr ""

#: sabnzbd/skintext.py
msgid "Replace dots with spaces in folder names."
msgstr ""

#: sabnzbd/skintext.py
msgid "Make Windows compatible"
msgstr ""

#: sabnzbd/skintext.py
msgid "For servers: make sure names are compatible with Windows."
msgstr ""

#: sabnzbd/skintext.py
msgid "Launch Browser on Startup"
msgstr ""

#: sabnzbd/skintext.py
msgid "Launch the default web browser when starting SABnzbd."
msgstr ""

#: sabnzbd/skintext.py
msgid "Pause Downloading During Post-Processing"
msgstr ""

#: sabnzbd/skintext.py
msgid "Pauses downloading at the start of post processing and resumes when finished."
msgstr ""

#: sabnzbd/skintext.py
msgid "Ignore Samples"
msgstr ""

#: sabnzbd/skintext.py
msgid "Filter out sample files (e.g. video samples)."
msgstr ""

#: sabnzbd/skintext.py
msgid "Delete after download"
msgstr ""

#: sabnzbd/skintext.py
msgid "HTTPS certificate verification"
msgstr ""

#: sabnzbd/skintext.py
msgid "Verify certificates when connecting to indexers and RSS-sources using HTTPS."
msgstr ""

#: sabnzbd/skintext.py
msgid "Server"
msgstr ""

#: sabnzbd/skintext.py
msgid "Post processing"
msgstr ""

#: sabnzbd/skintext.py
msgid "Naming"
msgstr ""

#: sabnzbd/skintext.py
msgid "Quota"
msgstr ""

#: sabnzbd/skintext.py
msgid "Indexing"
msgstr ""

#: sabnzbd/skintext.py
msgid "How much can be downloaded this month (K/M/G)"
msgstr ""

#: sabnzbd/skintext.py [Reset day of the download quota]
msgid "Reset day"
msgstr ""

#: sabnzbd/skintext.py
msgid "On which day of the month or week (1=Monday) does your ISP reset the quota? (Optionally with hh:mm)"
msgstr ""

#: sabnzbd/skintext.py [Auto-resume download on the reset day]
msgid "Auto resume"
msgstr ""

#: sabnzbd/skintext.py
msgid "Should downloading resume after the quota is reset?"
msgstr ""

#: sabnzbd/skintext.py [Does the quota get reset every day, week or month?]
msgid "Quota period"
msgstr ""

#: sabnzbd/skintext.py
msgid "Does the quota get reset each day, week or month?"
msgstr ""

#: sabnzbd/skintext.py
msgid "Check before download"
msgstr ""

#: sabnzbd/skintext.py
msgid "Try to predict successful completion before actual download (slower!)"
msgstr ""

#: sabnzbd/skintext.py
msgid "SSL Ciphers"
msgstr ""

#: sabnzbd/skintext.py
msgid "Increase performance by forcing a lower SSL encryption strength."
msgstr ""

#: sabnzbd/skintext.py
msgid "Maximum retries"
msgstr ""

#: sabnzbd/skintext.py
msgid "Maximum number of retries per server"
msgstr ""

#: sabnzbd/skintext.py
msgid "Abort jobs that cannot be completed"
msgstr ""

#: sabnzbd/skintext.py
msgid "When during download it becomes clear that too much data is missing, abort the job"
msgstr ""

#: sabnzbd/skintext.py
msgid "Enable Indexer Integration"
msgstr ""

#: sabnzbd/skintext.py
msgid "Indexers can supply rating information when a job is added and SABnzbd can report to the indexer if a job couldn't be completed."
msgstr ""

#: sabnzbd/skintext.py
msgid "Enable Filtering"
msgstr ""

#: sabnzbd/skintext.py
msgid "Action downloads according to filtering rules."
msgstr ""

#: sabnzbd/skintext.py
msgid "Abort If"
msgstr ""

#: sabnzbd/skintext.py
msgid "Else Pause If"
msgstr ""

#: sabnzbd/skintext.py
msgid "Video rating"
msgstr ""

#: sabnzbd/skintext.py
msgid "Audio rating"
msgstr ""

#: sabnzbd/skintext.py
msgid "Spam"
msgstr ""

#: sabnzbd/skintext.py
msgid "Confirmed"
msgstr ""

#: sabnzbd/skintext.py
msgid "More thumbs down than up"
msgstr ""

#: sabnzbd/skintext.py
msgid "Title keywords"
msgstr ""

#: sabnzbd/skintext.py
msgid "Comma separated list"
msgstr ""

#: sabnzbd/skintext.py
msgid "Server load-balancing"
msgstr ""

#: sabnzbd/skintext.py
msgid "Prevent load-balancing"
msgstr ""

#: sabnzbd/skintext.py
msgid "Allow load-balancing"
msgstr ""

#: sabnzbd/skintext.py
msgid "Allow load-balancing with optimization for IPv6"
msgstr ""

#: sabnzbd/skintext.py
msgid "Useful if a newsserver has more than one IPv4/IPv6 address"
msgstr ""

#: sabnzbd/skintext.py [Caption] # sabnzbd/skintext.py [Button: Add server]
msgid "Add Server"
msgstr ""

#: sabnzbd/skintext.py [User defined name for server]
msgid "Server description"
msgstr ""

#: sabnzbd/skintext.py [Server port]
msgid "Port"
msgstr ""

#: sabnzbd/skintext.py [Server username]
msgid "Username"
msgstr ""

#: sabnzbd/skintext.py [Server password]
msgid "Password"
msgstr ""

#: sabnzbd/skintext.py [Server timeout]
msgid "Timeout"
msgstr ""

#: sabnzbd/skintext.py [Server's retention time in days]
msgid "Retention time"
msgstr ""

#: sabnzbd/skintext.py [Server SSL tickbox]
msgid "SSL"
msgstr ""

#: sabnzbd/skintext.py [Server SSL tickbox]
msgid "Secure connection to server"
msgstr ""

#: sabnzbd/skintext.py
msgid "Certificate verification"
msgstr ""

#: sabnzbd/skintext.py
msgid "Minimal: when SSL is enabled, verify the identity of the server using its certificates. Strict: verify and enforce matching hostname."
msgstr ""

#: sabnzbd/skintext.py # sabnzbd/skintext.py # sabnzbd/skintext.py
msgid "Disabled"
msgstr ""

#: sabnzbd/skintext.py
msgid "Minimal"
msgstr ""

#: sabnzbd/skintext.py
msgid "Strict"
msgstr ""

#: sabnzbd/skintext.py [Explain server priority]
msgid "0 is highest priority, 100 is the lowest priority"
msgstr ""

#: sabnzbd/skintext.py [Server optional tickbox]
msgid "Optional"
msgstr ""

#: sabnzbd/skintext.py [Explain server optional tickbox]
msgid "For unreliable servers, will be ignored longer in case of failures"
msgstr ""

#: sabnzbd/skintext.py [Enable server tickbox]
msgid "Enable"
msgstr ""

#: sabnzbd/skintext.py [Button: Remove server]
msgid "Remove Server"
msgstr ""

#: sabnzbd/skintext.py [Button: Test server] # sabnzbd/skintext.py [Wizard step]
msgid "Test Server"
msgstr ""

#: sabnzbd/skintext.py [Button: Clear server's byte counters]
msgid "Clear Counters"
msgstr ""

#: sabnzbd/skintext.py
msgid "Testing server details..."
msgstr ""

#: sabnzbd/skintext.py
msgid "Bandwidth"
msgstr ""

#: sabnzbd/skintext.py
msgid "Send Group"
msgstr ""

#: sabnzbd/skintext.py
msgid "Send group command before requesting articles."
msgstr ""

#: sabnzbd/skintext.py
msgid "Only use this server for these categories."
msgstr ""

#: sabnzbd/skintext.py
msgid "None of the enabled servers have the 'Default' category selected. Jobs in the queue that are not assigned to one of the server's categories will not be downloaded."
msgstr ""

#: sabnzbd/skintext.py
msgid "Personal notes"
msgstr ""

#: sabnzbd/skintext.py [Config->Scheduling] # sabnzbd/skintext.py [Config->Scheduling]
msgid "Add Schedule"
msgstr ""

#: sabnzbd/skintext.py [Config->Scheduling]
msgid "Current Schedules"
msgstr ""

#: sabnzbd/skintext.py
msgid "The checkbox next to the feed name should be ticked for the feed to be enabled and be automatically checked for new items.<br />When a feed is added, it will only pick up new items and not anything already in the RSS feed unless you press \"Force Download\"."
msgstr ""

#: sabnzbd/skintext.py [Config->RSS, placeholder (cannot be too long)]
msgid "Seperate multiple URLs by a comma"
msgstr ""

#: sabnzbd/skintext.py [Config->RSS button]
msgid "Read Feed"
msgstr ""

#: sabnzbd/skintext.py [Config->RSS button]
msgid "Force Download"
msgstr ""

#: sabnzbd/skintext.py [Config->RSS table column header]
msgid "Filter"
msgstr ""

#: sabnzbd/skintext.py [Config->RSS filter-type selection menu]
msgid "Accept"
msgstr ""

#: sabnzbd/skintext.py [Config->RSS filter-type selection menu]
msgid "Reject"
msgstr ""

#: sabnzbd/skintext.py [Config->RSS filter-type selection menu]
msgid "Requires"
msgstr ""

#: sabnzbd/skintext.py [Config->RSS filter-type selection menu]
msgid "RequiresCat"
msgstr ""

#: sabnzbd/skintext.py [Config->RSS filter-type selection menu]
msgid "At least"
msgstr ""

#: sabnzbd/skintext.py [Config->RSS filter-type selection menu]
msgid "At most"
msgstr ""

#: sabnzbd/skintext.py [Config->RSS filter-type selection menu "From Season/Episode"]
msgid "From SxxEyy"
msgstr ""

#: sabnzbd/skintext.py [Config->RSS filter-type selection menu "From Show Season/Episode"]
msgid "From Show SxxEyy"
msgstr ""

#: sabnzbd/skintext.py [Config->RSS section header]
msgid "Matched"
msgstr ""

#: sabnzbd/skintext.py [Config->RSS section header]
msgid "Not Matched"
msgstr ""

#: sabnzbd/skintext.py [Config->RSS section header]
msgid "Downloaded"
msgstr ""

#: sabnzbd/skintext.py [Config->RSS button]
msgid "Read All Feeds Now"
msgstr ""

#: sabnzbd/skintext.py
msgid "Email Notification On Job Completion"
msgstr ""

#: sabnzbd/skintext.py [When to send email]
msgid "Never"
msgstr ""

#: sabnzbd/skintext.py [When to send email]
msgid "Always"
msgstr ""

#: sabnzbd/skintext.py [When to send email]
msgid "Error-only"
msgstr ""

#: sabnzbd/skintext.py
msgid "Disk Full Notifications"
msgstr ""

#: sabnzbd/skintext.py
msgid "Send email when disk is full and SABnzbd is paused."
msgstr ""

#: sabnzbd/skintext.py
msgid "Send RSS notifications"
msgstr ""

#: sabnzbd/skintext.py
msgid "Send email when an RSS feed adds jobs to the queue."
msgstr ""

#: sabnzbd/skintext.py
msgid "SMTP Server"
msgstr ""

#: sabnzbd/skintext.py
msgid "Set your ISP's server for outgoing email."
msgstr ""

#: sabnzbd/skintext.py
msgid "Email Recipient"
msgstr ""

#: sabnzbd/skintext.py
msgid "Email address to send the email to."
msgstr ""

#: sabnzbd/skintext.py
msgid "Email Sender"
msgstr ""

#: sabnzbd/skintext.py
msgid "Who should we say sent the email?"
msgstr ""

#: sabnzbd/skintext.py
msgid "OPTIONAL Account Username"
msgstr ""

#: sabnzbd/skintext.py
msgid "For authenticated email, account name."
msgstr ""

#: sabnzbd/skintext.py
msgid "OPTIONAL Account Password"
msgstr ""

#: sabnzbd/skintext.py
msgid "For authenticated email, password."
msgstr ""

#: sabnzbd/skintext.py [Header Growl section]
msgid "Growl"
msgstr ""

#: sabnzbd/skintext.py [Don't translate "Growl"]
msgid "Enable Growl"
msgstr ""

#: sabnzbd/skintext.py [Don't translate "Growl"]
msgid "Send notifications to Growl"
msgstr ""

#: sabnzbd/skintext.py [Don't translate "Growl"]
msgid "Only use for remote Growl server (host:port)"
msgstr ""

#: sabnzbd/skintext.py [Growl server password]
msgid "Server password"
msgstr ""

#: sabnzbd/skintext.py [Don't translate "Growl"]
msgid "Optional password for Growl server"
msgstr ""

#: sabnzbd/skintext.py [Don't translate "NotifyOSD"]
msgid "Enable NotifyOSD"
msgstr ""

#: sabnzbd/skintext.py [Don't translate "NotifyOSD"]
msgid "Send notifications to NotifyOSD"
msgstr ""

#: sabnzbd/skintext.py # sabnzbd/skintext.py [Header for OSX Notfication Center section]
msgid "Notification Center"
msgstr ""

#: sabnzbd/skintext.py
msgid "Send notifications to Notification Center"
msgstr ""

#: sabnzbd/skintext.py
msgid "Enable Windows Notifications"
msgstr ""

#: sabnzbd/skintext.py
msgid "Windows Notifications"
msgstr ""

#: sabnzbd/skintext.py [Header for Ubuntu's NotifyOSD notifications section]
msgid "NotifyOSD"
msgstr ""

#: sabnzbd/skintext.py [Header for Prowl notification section]
msgid "Prowl"
msgstr ""

#: sabnzbd/skintext.py [Prowl settings]
msgid "Enable Prowl notifications"
msgstr ""

#: sabnzbd/skintext.py [Prowl settings]
msgid "Requires a Prowl account"
msgstr ""

#: sabnzbd/skintext.py [Prowl settings]
msgid "API key for Prowl"
msgstr ""

#: sabnzbd/skintext.py [Prowl settings]
msgid "Personal API key for Prowl (required)"
msgstr ""

#: sabnzbd/skintext.py [Header for Pushover notification section]
msgid "Pushover"
msgstr ""

#: sabnzbd/skintext.py [Pushover settings]
msgid "Enable Pushover notifications"
msgstr ""

#: sabnzbd/skintext.py [Pushoversettings]
msgid "Requires a Pushover account"
msgstr ""

#: sabnzbd/skintext.py [Pushover settings]
msgid "Application Token"
msgstr ""

#: sabnzbd/skintext.py [Pushover settings]
msgid "Application token (required)"
msgstr ""

#: sabnzbd/skintext.py [Pushover settings]
msgid "User Key"
msgstr ""

#: sabnzbd/skintext.py [Pushover settings]
msgid "User Key (required)"
msgstr ""

#: sabnzbd/skintext.py [Pushover settings]
msgid "Device(s)"
msgstr ""

#: sabnzbd/skintext.py [Pushover settings]
msgid "Device(s) to which message should be sent"
msgstr ""

#: sabnzbd/skintext.py [Header for Pushbullet notification section]
msgid "Pushbullet"
msgstr ""

#: sabnzbd/skintext.py [Pushbullet settings]
msgid "Enable Pushbullet notifications"
msgstr ""

#: sabnzbd/skintext.py [Pushbulletsettings]
msgid "Requires a Pushbullet account"
msgstr ""

#: sabnzbd/skintext.py [Pushbullet settings]
msgid "Personal API key"
msgstr ""

#: sabnzbd/skintext.py [Pushbullet settings]
msgid "Your personal Pushbullet API key (required)"
msgstr ""

#: sabnzbd/skintext.py [Pushbullet settings]
msgid "Device"
msgstr ""

#: sabnzbd/skintext.py [Pushbullet settings]
msgid "Device to which message should be sent"
msgstr ""

#: sabnzbd/skintext.py [Header for Notification Script notification section]
msgid "Notification Script"
msgstr ""

#: sabnzbd/skintext.py [Notification Script settings]
msgid "Enable notification script"
msgstr ""

#: sabnzbd/skintext.py [Notification Scriptsettings]
msgid "Executes a custom script"
msgstr ""

#: sabnzbd/skintext.py [Notification Scriptsettings]
msgid "Which script should we execute for notification?"
msgstr ""

#: sabnzbd/skintext.py
msgid "Indexers can supply a category inside the NZB which SABnzbd will try to match to the categories defined below. Additionally, you can add terms to \"Indexer Categories / Groups\" to match more categories. Use commas to separate terms. Wildcards in the terms are supported. <br>More information can be found on the Wiki."
msgstr ""

#: sabnzbd/skintext.py
msgid "Ending the path with an asterisk * will prevent creation of job folders."
msgstr ""

#: sabnzbd/skintext.py
msgid "Relative folders are based on"
msgstr ""

#: sabnzbd/skintext.py
msgid "Folder/Path"
msgstr ""

#: sabnzbd/skintext.py
msgid "Indexer Categories / Groups"
msgstr ""

#: sabnzbd/skintext.py [Small delete button]
msgid "X"
msgstr ""

#: sabnzbd/skintext.py
msgid "Series Sorting"
msgstr ""

#: sabnzbd/skintext.py
msgid "Enable TV Sorting"
msgstr ""

#: sabnzbd/skintext.py
msgid "Pattern Key"
msgstr ""

#: sabnzbd/skintext.py
msgid "Clear"
msgstr ""

#: sabnzbd/skintext.py
msgid "Apply filters"
msgstr ""

#: sabnzbd/skintext.py
msgid "Presets"
msgstr ""

#: sabnzbd/skintext.py
msgid "Example"
msgstr ""

#: sabnzbd/skintext.py
msgid "Movie Sorting"
msgstr ""

#: sabnzbd/skintext.py
msgid "Enable Movie Sorting"
msgstr ""

#: sabnzbd/skintext.py
msgid "Keep loose downloads in extra folders"
msgstr ""

#: sabnzbd/skintext.py
msgid "Affected Categories"
msgstr ""

#: sabnzbd/skintext.py
msgid "Meaning"
msgstr ""

#: sabnzbd/skintext.py
msgid "Pattern"
msgstr ""

#: sabnzbd/skintext.py
msgid "Result"
msgstr ""

#: sabnzbd/skintext.py
msgid "1x05 Season Folder"
msgstr ""

#: sabnzbd/skintext.py
msgid "S01E05 Season Folder"
msgstr ""

#: sabnzbd/skintext.py
msgid "1x05 Episode Folder"
msgstr ""

#: sabnzbd/skintext.py
msgid "S01E05 Episode Folder"
msgstr ""

#: sabnzbd/skintext.py
msgid "Title"
msgstr ""

#: sabnzbd/skintext.py
msgid "Movie Name"
msgstr ""

#: sabnzbd/skintext.py
msgid "Movie.Name"
msgstr ""

#: sabnzbd/skintext.py
msgid "Movie_Name"
msgstr ""

#: sabnzbd/skintext.py # sabnzbd/skintext.py
msgid "Show Name"
msgstr ""

#: sabnzbd/skintext.py
msgid "Show.Name"
msgstr ""

#: sabnzbd/skintext.py
msgid "Show_Name"
msgstr ""

#: sabnzbd/skintext.py
msgid "Season Number"
msgstr ""

#: sabnzbd/skintext.py
msgid "Episode Number"
msgstr ""

#: sabnzbd/skintext.py # sabnzbd/skintext.py
msgid "Episode Name"
msgstr ""

#: sabnzbd/skintext.py
msgid "Episode.Name"
msgstr ""

#: sabnzbd/skintext.py
msgid "Episode_Name"
msgstr ""

#: sabnzbd/skintext.py
msgid "File Extension"
msgstr ""

#: sabnzbd/skintext.py
msgid "Extension"
msgstr ""

#: sabnzbd/skintext.py
msgid "Part Number"
msgstr ""

#: sabnzbd/skintext.py
msgid "Decade"
msgstr ""

#: sabnzbd/skintext.py
msgid "Original Filename"
msgstr ""

#: sabnzbd/skintext.py
msgid "Original Foldername"
msgstr ""

#: sabnzbd/skintext.py
msgid "Lower Case"
msgstr ""

#: sabnzbd/skintext.py
msgid "TEXT"
msgstr ""

#: sabnzbd/skintext.py
msgid "text"
msgstr ""

#: sabnzbd/skintext.py
msgid "file"
msgstr ""

#: sabnzbd/skintext.py
msgid "folder"
msgstr ""

#: sabnzbd/skintext.py
msgid "Sort String"
msgstr ""

#: sabnzbd/skintext.py
msgid "Multi-part label"
msgstr ""

#: sabnzbd/skintext.py
msgid "In folders"
msgstr ""

#: sabnzbd/skintext.py
msgid "No folders"
msgstr ""

#: sabnzbd/skintext.py
msgid "Date Sorting"
msgstr ""

#: sabnzbd/skintext.py
msgid "Enable Date Sorting"
msgstr ""

#: sabnzbd/skintext.py
msgid "Show Name folder"
msgstr ""

#: sabnzbd/skintext.py
msgid "Year-Month Folders"
msgstr ""

#: sabnzbd/skintext.py
msgid "Daily Folders"
msgstr ""

#: sabnzbd/skintext.py [Note for title expression in Sorting that does case adjustment]
msgid "case-adjusted"
msgstr ""

#: sabnzbd/skintext.py
msgid "Processed Result"
msgstr ""

#: sabnzbd/skintext.py
msgid "Rarely used options. For their meaning and explanation, click on the Help button to go to the Wiki page.<br>Don't change these without checking the Wiki first, as some have serious side-effects.<br>The default values are between parentheses."
msgstr ""

#: sabnzbd/skintext.py
msgid "Values"
msgstr ""

#: sabnzbd/skintext.py [Job details page]
msgid "Edit NZB Details"
msgstr ""

#: sabnzbd/skintext.py [Job details page, delete button]
msgid "Delete"
msgstr ""

#: sabnzbd/skintext.py [Job details page, move file to top] # sabnzbd/skintext.py
msgid "Top"
msgstr ""

#: sabnzbd/skintext.py [Job details page, move file one place up]
msgid "Up"
msgstr ""

#: sabnzbd/skintext.py [Job details page, move file one place down]
msgid "Down"
msgstr ""

#: sabnzbd/skintext.py [Job details page, move file to bottom] # sabnzbd/skintext.py
msgid "Bottom"
msgstr ""

#: sabnzbd/skintext.py [Job details page, select all files]
msgid "All"
msgstr ""

#: sabnzbd/skintext.py [Job details page, invert file selection]
msgid "Invert"
msgstr ""

#: sabnzbd/skintext.py [Job details page, filename column header]
msgid "Filename"
msgstr ""

#: sabnzbd/skintext.py [Job details page, subject column header]
msgid "Subject"
msgstr ""

#: sabnzbd/skintext.py [Job details page, section header]
msgid "Selection"
msgstr ""

#: sabnzbd/skintext.py # sabnzbd/skintext.py
msgid "Pause for 5 minutes"
msgstr ""

#: sabnzbd/skintext.py # sabnzbd/skintext.py
msgid "Pause for 15 minutes"
msgstr ""

#: sabnzbd/skintext.py # sabnzbd/skintext.py
msgid "Pause for 30 minutes"
msgstr ""

#: sabnzbd/skintext.py # sabnzbd/skintext.py
msgid "Pause for 1 hour"
msgstr ""

#: sabnzbd/skintext.py # sabnzbd/skintext.py
msgid "Pause for 3 hours"
msgstr ""

#: sabnzbd/skintext.py # sabnzbd/skintext.py
msgid "Pause for 6 hours"
msgstr ""

#: sabnzbd/skintext.py # sabnzbd/skintext.py
msgid "left"
msgstr ""

#: sabnzbd/skintext.py # sabnzbd/skintext.py
msgid "Free Space"
msgstr ""

#: sabnzbd/skintext.py
msgid "Temp Folder"
msgstr ""

#: sabnzbd/skintext.py # sabnzbd/skintext.py
msgid "Multi-Operations"
msgstr ""

#: sabnzbd/skintext.py
msgid "Hold shift key to select a range"
msgstr ""

#: sabnzbd/skintext.py
msgid "Check all"
msgstr ""

#: sabnzbd/skintext.py
msgid "Restart SABnzbd"
msgstr ""

#: sabnzbd/skintext.py
msgid "Status and interface options"
msgstr ""

#: sabnzbd/skintext.py
msgid "Or drag and drop files in the window!"
msgstr ""

#: sabnzbd/skintext.py
msgid "Lost connection to SABnzbd.."
msgstr ""

#: sabnzbd/skintext.py
msgid "In case of SABnzbd restart this screen will disappear automatically!"
msgstr ""

#: sabnzbd/skintext.py
msgid "WARNING:"
msgstr ""

#: sabnzbd/skintext.py # sabnzbd/skintext.py
msgid "Refresh rate"
msgstr ""

#: sabnzbd/skintext.py
msgid "Use global interface settings"
msgstr ""

#: sabnzbd/skintext.py
msgid "Queue item limit"
msgstr ""

#: sabnzbd/skintext.py
msgid "History item limit"
msgstr ""

#: sabnzbd/skintext.py
msgid "Date format"
msgstr ""

#: sabnzbd/skintext.py
msgid "Extra queue column"
msgstr ""

#: sabnzbd/skintext.py
msgid "Extra history column"
msgstr ""

#: sabnzbd/skintext.py # sabnzbd/skintext.py
msgid "page"
msgstr ""

#: sabnzbd/skintext.py
msgid "Loading"
msgstr ""

#: sabnzbd/skintext.py
msgid "articles"
msgstr ""

#: sabnzbd/skintext.py
msgid "Rename"
msgstr ""

#: sabnzbd/skintext.py # sabnzbd/skintext.py
msgid "Queue repair"
msgstr ""

#: sabnzbd/skintext.py
msgid "Show active connections"
msgstr ""

#: sabnzbd/skintext.py
msgid "Orphaned jobs"
msgstr ""

#: sabnzbd/skintext.py
msgid "Send back to queue"
msgstr ""

#: sabnzbd/skintext.py # sabnzbd/skintext.py
msgid "Delete All"
msgstr ""

#: sabnzbd/skintext.py # sabnzbd/skintext.py [Link in SMPL for "Retry all failed jobs"]
msgid "Retry all"
msgstr ""

#: sabnzbd/skintext.py
msgid "Fetch NZB from URL"
msgstr ""

#: sabnzbd/skintext.py
msgid "Upload NZB"
msgstr ""

#: sabnzbd/skintext.py # sabnzbd/skintext.py
msgid "Optionally specify a filename"
msgstr ""

#: sabnzbd/skintext.py
msgid "Formats: .nzb, .rar, .zip, .gz, .bz2"
msgstr ""

#: sabnzbd/skintext.py
msgid "Submit"
msgstr ""

#: sabnzbd/skintext.py # sabnzbd/skintext.py
msgid "Open Informational URL"
msgstr ""

#: sabnzbd/skintext.py
msgid "Submitted. Thank you!"
msgstr ""

#: sabnzbd/skintext.py
msgid "Nothing selected!"
msgstr ""

#: sabnzbd/skintext.py
msgid "Remove all selected files"
msgstr ""

#: sabnzbd/skintext.py
msgid "Hide/show completed files"
msgstr ""

#: sabnzbd/skintext.py # sabnzbd/skintext.py
msgid "View Script Log"
msgstr ""

#: sabnzbd/skintext.py # sabnzbd/skintext.py
msgid "Update Available!"
msgstr ""

#: sabnzbd/skintext.py [Don't translate LocalStorage]
msgid "LocalStorage (cookies) are disabled in your browser, interface settings will be lost after you close the browser!"
msgstr ""

#: sabnzbd/skintext.py
msgid "Glitter has some (new) features you might like!"
msgstr ""

#: sabnzbd/skintext.py # sabnzbd/skintext.py
msgid "Custom"
msgstr ""

#: sabnzbd/skintext.py
msgid "Compact layout"
msgstr ""

#: sabnzbd/skintext.py
msgid "Tabbed layout <br/>(separate queue and history)"
msgstr ""

#: sabnzbd/skintext.py # sabnzbd/skintext.py
msgid "Speed"
msgstr ""

#: sabnzbd/skintext.py # sabnzbd/skintext.py
msgid "Confirm Queue Deletions"
msgstr ""

#: sabnzbd/skintext.py # sabnzbd/skintext.py
msgid "Confirm History Deletions"
msgstr ""

#: sabnzbd/skintext.py
msgid "How long or untill when do you want to pause? (in English!)"
msgstr ""

#: sabnzbd/skintext.py
msgid "Sorry, we could not interpret that. Try again."
msgstr ""

#: sabnzbd/skintext.py # sabnzbd/skintext.py
msgid "Pause for..."
msgstr ""

#: sabnzbd/skintext.py # sabnzbd/skintext.py
msgid "Refresh"
msgstr ""

#: sabnzbd/skintext.py
msgid "Sort by Age <small>Oldest&rarr;Newest</small>"
msgstr ""

#: sabnzbd/skintext.py
msgid "Sort by Age <small>Newest&rarr;Oldest</small>"
msgstr ""

#: sabnzbd/skintext.py
msgid "Sort by Name <small>A&rarr;Z</small>"
msgstr ""

#: sabnzbd/skintext.py
msgid "Sort by Name <small>Z&rarr;A</small>"
msgstr ""

#: sabnzbd/skintext.py
msgid "Sort by Size <small>Smallest&rarr;Largest</small>"
msgstr ""

#: sabnzbd/skintext.py
msgid "Sort by Size <small>Largest&rarr;Smallest</small>"
msgstr ""

#: sabnzbd/skintext.py
msgid "Uploading"
msgstr ""

#: sabnzbd/skintext.py
msgid "Forcing disconnect"
msgstr ""

#: sabnzbd/skintext.py
msgid "Removing job"
msgstr ""

#: sabnzbd/skintext.py
msgid "Removing jobs"
msgstr ""

#: sabnzbd/skintext.py # sabnzbd/skintext.py
msgid "Prev"
msgstr ""

#: sabnzbd/skintext.py # sabnzbd/skintext.py # sabnzbd/skintext.py [Button to go to next Wizard page]
msgid "Next"
msgstr ""

#: sabnzbd/skintext.py
msgid "Purge the History?"
msgstr ""

#: sabnzbd/skintext.py
msgid "You must enable JavaScript for Plush to function!"
msgstr ""

#: sabnzbd/skintext.py
msgid "Options"
msgstr ""

#: sabnzbd/skintext.py # sabnzbd/skintext.py
msgid "Pause for how many minutes?"
msgstr ""

#: sabnzbd/skintext.py
msgid "Top Menu"
msgstr ""

#: sabnzbd/skintext.py
msgid "On Finish"
msgstr ""

#: sabnzbd/skintext.py
msgid "Sort"
msgstr ""

#: sabnzbd/skintext.py
msgid "Sort by Age <small>(Oldest&rarr;Newest)</small>"
msgstr ""

#: sabnzbd/skintext.py
msgid "Sort by Age <small>(Newest&rarr;Oldest)</small>"
msgstr ""

#: sabnzbd/skintext.py
msgid "Sort by Name <small>(A&rarr;Z)</small>"
msgstr ""

#: sabnzbd/skintext.py
msgid "Sort by Name <small>(Z&rarr;A)</small>"
msgstr ""

#: sabnzbd/skintext.py
msgid "Sort by Size <small>(Smallest&rarr;Largest)</small>"
msgstr ""

#: sabnzbd/skintext.py
msgid "Sort by Size <small>(Largest&rarr;Smallest)</small>"
msgstr ""

#: sabnzbd/skintext.py
msgid "Purge the Queue?"
msgstr ""

#: sabnzbd/skintext.py
msgid "Retry all failed jobs in History?"
msgstr ""

#: sabnzbd/skintext.py
msgid "Purge"
msgstr ""

#: sabnzbd/skintext.py [Used in speed menu. Split in two lines if too long.]
msgid "Max Speed"
msgstr ""

#: sabnzbd/skintext.py
msgid "Range"
msgstr ""

#: sabnzbd/skintext.py
msgid "Apply to Selected"
msgstr ""

#: sabnzbd/skintext.py
msgid "Everything"
msgstr ""

#: sabnzbd/skintext.py
msgid "Refresh Rate"
msgstr ""

#: sabnzbd/skintext.py
msgid "Container Width"
msgstr ""

#: sabnzbd/skintext.py
msgid "This will prevent refreshing content when your mouse cursor is hovering over the queue."
msgstr ""

#: sabnzbd/skintext.py
msgid "Block Refreshes on Hover"
msgstr ""

#: sabnzbd/skintext.py [Fetch from URL button in "Add NZB" dialog box]
msgid "Fetch"
msgstr ""

#: sabnzbd/skintext.py [Upload button in "Add NZB" dialog box]
msgid "Upload"
msgstr ""

#: sabnzbd/skintext.py
msgid "Upload: .nzb .rar .zip .gz, .bz2"
msgstr ""

#: sabnzbd/skintext.py # sabnzbd/skintext.py
msgid "Progress"
msgstr ""

#: sabnzbd/skintext.py
msgid "Not enough disk space to complete downloads!"
msgstr ""

#: sabnzbd/skintext.py
msgid "Free (Temp)"
msgstr ""

#: sabnzbd/skintext.py
msgid "IDLE"
msgstr ""

#: sabnzbd/skintext.py
msgid "Downloads"
msgstr ""

#: sabnzbd/skintext.py
msgid "Delete Completed"
msgstr ""

#: sabnzbd/skintext.py
msgid "Delete the all failed items from the history?"
msgstr ""

#: sabnzbd/skintext.py
msgid "Delete Failed"
msgstr ""

#: sabnzbd/skintext.py
msgid "Retry all failed jobs?"
msgstr ""

#: sabnzbd/skintext.py
msgid "Links"
msgstr ""

#: sabnzbd/skintext.py
msgid "Showing %s to %s out of %s results"
msgstr ""

#: sabnzbd/skintext.py
msgid "No results"
msgstr ""

#: sabnzbd/skintext.py
msgid "Showing one result"
msgstr ""

#: sabnzbd/skintext.py
msgid "First"
msgstr ""

#: sabnzbd/skintext.py
msgid "Last"
msgstr ""

#: sabnzbd/skintext.py
msgid "Email Sent!"
msgstr ""

#: sabnzbd/skintext.py
msgid "Notification Sent!"
msgstr ""

#: sabnzbd/skintext.py
msgid "Saving.."
msgstr ""

#: sabnzbd/skintext.py
msgid "Saved"
msgstr ""

#: sabnzbd/skintext.py
msgid "Toggle Add NZB"
msgstr ""

#: sabnzbd/skintext.py
msgid "DualView1"
msgstr ""

#: sabnzbd/skintext.py
msgid "DualView2"
msgstr ""

#: sabnzbd/skintext.py
msgid "Are you sure you want to restart SABnzbd?"
msgstr ""

#: sabnzbd/skintext.py
msgid "Hide Edit Options"
msgstr ""

#: sabnzbd/skintext.py
msgid "Show Edit Options"
msgstr ""

#: sabnzbd/skintext.py
msgid "Edit"
msgstr ""

#: sabnzbd/skintext.py
msgid "Timeleft"
msgstr ""

#: sabnzbd/skintext.py
msgid "SABnzbd Quick-Start Wizard"
msgstr ""

#: sabnzbd/skintext.py
msgid "SABnzbd Version"
msgstr ""

#: sabnzbd/skintext.py [Button to go to previous Wizard page]
msgid "Previous"
msgstr ""

#: sabnzbd/skintext.py
msgid "Server Details"
msgstr ""

#: sabnzbd/skintext.py
msgid "Please enter in the details of your primary usenet provider."
msgstr ""

#: sabnzbd/skintext.py
msgid "The number of connections allowed by your provider"
msgstr ""

#: sabnzbd/skintext.py [Wizard: examples of amount of connections]
msgid "E.g. 8 or 20"
msgstr ""

#: sabnzbd/skintext.py
msgid "Select only if your provider allows SSL connections."
msgstr ""

#: sabnzbd/skintext.py
msgid "Click to test the entered details."
msgstr ""

#: sabnzbd/skintext.py [Abbreviation for "for example"]
msgid "E.g."
msgstr ""

#: sabnzbd/skintext.py [Wizard step]
msgid "Setup is now complete!"
msgstr ""

#: sabnzbd/skintext.py [Wizard tip]
msgid "SABnzbd will now be running in the background."
msgstr ""

#: sabnzbd/skintext.py [Wizard tip]
msgid "Closing any browser windows/tabs will NOT close SABnzbd."
msgstr ""

#: sabnzbd/skintext.py [Wizard tip]
msgid "It is recommended you right click and bookmark this location and use this bookmark to access SABnzbd when it is running in the background."
msgstr ""

#: sabnzbd/skintext.py [Will be appended with a wiki-link, adjust word order accordingly]
msgid "Further help can be found on our"
msgstr ""

#: sabnzbd/skintext.py [Wizard step]
msgid "Go to SABnzbd"
msgstr ""

#: sabnzbd/skintext.py [Wizard EXIT button on first page]
msgid "Exit SABnzbd"
msgstr ""

#: sabnzbd/skintext.py [Wizard START button on first page]
msgid "Start Wizard"
msgstr ""

#: sabnzbd/skintext.py
msgid ""
"\n"
"SABnzbd comes with ABSOLUTELY NO WARRANTY.\n"
"This is free software, and you are welcome to redistribute it under certain conditions.\n"
"It is licensed under the GNU GENERAL PUBLIC LICENSE Version 2 or (at your option) any later version.\n"
msgstr ""

#: sabnzbd/skintext.py
msgid "In order to download from usenet you will require access to a provider. Your ISP may provide you with access, however a premium provider is recommended."
msgstr ""

#: sabnzbd/skintext.py
msgid "Don't have a usenet provider? We recommend trying %s."
msgstr ""

#: sabnzbd/tvsort.py [Error message]
msgid "Error getting TV info (%s)"
msgstr ""

#: sabnzbd/tvsort.py [Error message] # sabnzbd/tvsort.py [Error message] # sabnzbd/tvsort.py [Error message]
#: sabnzbd/tvsort.py [Error message]
msgid "Failed to rename: %s to %s"
msgstr ""

#: sabnzbd/tvsort.py [Error message]
msgid "Failed to rename similar file: %s to %s"
msgstr ""

#: sabnzbd/urlgrabber.py
msgid "Server name does not resolve"
msgstr ""

#: sabnzbd/urlgrabber.py
msgid "Unauthorized access"
msgstr ""

#: sabnzbd/urlgrabber.py
msgid "File not on server"
msgstr ""

#: sabnzbd/urlgrabber.py
msgid "Server could not complete request"
msgstr ""

#: sabnzbd/urlgrabber.py [Error message]
msgid "URLGRABBER CRASHED"
msgstr ""

#: sabnzbd/urlgrabber.py
msgid "Unusable NZB file"
msgstr ""

#: sabnzbd/urlgrabber.py # sabnzbd/urlgrabber.py
msgid "URL Fetching failed; %s"
msgstr ""
<|MERGE_RESOLUTION|>--- conflicted
+++ resolved
@@ -12,11 +12,7 @@
 "MIME-Version: 1.0\n"
 "Content-Type: text/plain; charset=ASCII\n"
 "Content-Transfer-Encoding: 7bit\n"
-<<<<<<< HEAD
-"POT-Creation-Date: 2017-08-25 09:18+W. Europe Daylight Time\n"
-=======
 "POT-Creation-Date: 2017-09-10 21:44+W. Europe Daylight Time\n"
->>>>>>> ba7d906b
 "Generated-By: pygettext.py 1.5\n"
 
 
@@ -447,13 +443,8 @@
 msgid "Error while adding %s, removing"
 msgstr ""
 
-<<<<<<< HEAD
-#: sabnzbd/dirscanner.py [Warning message] # sabnzbd/rss.py [Warning message]
-msgid "Cannot read %s"
-=======
 #: sabnzbd/dirscanner.py [Error message] # sabnzbd/dirscanner.py [Error message]
 msgid "Error removing %s"
->>>>>>> ba7d906b
 msgstr ""
 
 #: sabnzbd/dirscanner.py [Error message]
